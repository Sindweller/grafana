//nolint: misspell
// Copyright 2014 Unknwon
// Copyright 2014 Torkel Ödegaard

package setting

import (
	"bytes"
	"errors"
	"fmt"
	"net/http"
	"net/url"
	"os"
	"path"
	"path/filepath"
	"runtime"
	"strings"
	"time"

	"github.com/go-macaron/session"
	ini "gopkg.in/ini.v1"

	"github.com/grafana/grafana/pkg/infra/log"
	"github.com/grafana/grafana/pkg/util"
)

type Scheme string

const (
	HTTP              Scheme = "http"
	HTTPS             Scheme = "https"
	HTTP2             Scheme = "h2"
	SOCKET            Scheme = "socket"
	DEFAULT_HTTP_ADDR string = "0.0.0.0"
	REDACTED_PASSWORD string = "*********"
)

const (
	DEV      = "development"
	PROD     = "production"
	TEST     = "test"
	APP_NAME = "Grafana"
)

var (
	ERR_TEMPLATE_NAME = "error"
)

// This constant corresponds to the default value for ldap_sync_ttl in .ini files
// it is used for comparison and has to be kept in sync
const (
	AUTH_PROXY_SYNC_TTL = 60
)

var (
	// App settings.
	Env              = DEV
	AppUrl           string
	AppSubUrl        string
	ServeFromSubPath bool
	InstanceName     string

	// build
	BuildVersion    string
	BuildCommit     string
	BuildBranch     string
	BuildStamp      int64
	IsEnterprise    bool
	ApplicationName string

	// packaging
	Packaging = "unknown"

	// Paths
	HomePath       string
	PluginsPath    string
	CustomInitPath = "conf/custom.ini"

	// Log settings.
	LogConfigs []util.DynMap

	// Http server options
	Protocol           Scheme
	Domain             string
	HttpAddr, HttpPort string
	SshPort            int
	CertFile, KeyFile  string
	SocketPath         string
	RouterLogging      bool
	DataProxyLogging   bool
	DataProxyTimeout   int
	StaticRootPath     string
	EnableGzip         bool
	EnforceDomain      bool

	// Security settings.
	SecretKey                         string
	DisableGravatar                   bool
	EmailCodeValidMinutes             int
	DataProxyWhiteList                map[string]bool
	DisableBruteForceLoginProtection  bool
	CookieSecure                      bool
	CookieSameSiteDisabled            bool
	CookieSameSiteMode                http.SameSite
	AllowEmbedding                    bool
	XSSProtectionHeader               bool
	ContentTypeProtectionHeader       bool
	StrictTransportSecurity           bool
	StrictTransportSecurityMaxAge     int
	StrictTransportSecurityPreload    bool
	StrictTransportSecuritySubDomains bool

	// Snapshots
	ExternalSnapshotUrl   string
	ExternalSnapshotName  string
	ExternalEnabled       bool
	SnapShotRemoveExpired bool
	SnapshotPublicMode    bool

	// Dashboard history
	DashboardVersionsToKeep int
	MinRefreshInterval      string

	// User settings
	AllowUserSignUp         bool
	AllowUserOrgCreate      bool
	AutoAssignOrg           bool
	AutoAssignOrgId         int
	AutoAssignOrgRole       string
	VerifyEmailEnabled      bool
	LoginHint               string
	PasswordHint            string
	DefaultTheme            string
	DisableLoginForm        bool
	DisableSignoutMenu      bool
	SignoutRedirectUrl      string
	ExternalUserMngLinkUrl  string
	ExternalUserMngLinkName string
	ExternalUserMngInfo     string
	OAuthAutoLogin          bool
	ViewersCanEdit          bool

	// Http auth
	AdminUser            string
	AdminPassword        string
	LoginCookieName      string
	LoginMaxLifetimeDays int

	AnonymousEnabled bool
	AnonymousOrgName string
	AnonymousOrgRole string

	// Auth proxy settings
	AuthProxyEnabled          bool
	AuthProxyHeaderName       string
	AuthProxyHeaderProperty   string
	AuthProxyAutoSignUp       bool
	AuthProxyEnableLoginToken bool
	AuthProxySyncTtl          int
	AuthProxyWhitelist        string
	AuthProxyHeaders          map[string]string

	// Basic Auth
	BasicAuthEnabled bool

	// Session settings.
	SessionOptions         session.Options
	SessionConnMaxLifetime int64

	// Global setting objects.
	Raw          *ini.File
	ConfRootPath string
	IsWindows    bool

	// for logging purposes
	configFiles                  []string
	appliedCommandLineProperties []string
	appliedEnvOverrides          []string

	ReportingEnabled   bool
	CheckForUpdates    bool
	GoogleAnalyticsId  string
	GoogleTagManagerId string

	// LDAP
	LDAPEnabled           bool
	LDAPConfigFile        string
	LDAPSyncCron          string
	LDAPAllowSignup       bool
	LDAPActiveSyncEnabled bool

	// QUOTA
	Quota QuotaSettings

	// Alerting
	AlertingEnabled            bool
	ExecuteAlerts              bool
	AlertingRenderLimit        int
	AlertingErrorOrTimeout     string
	AlertingNoDataOrNullValues string

	AlertingEvaluationTimeout   time.Duration
	AlertingNotificationTimeout time.Duration
	AlertingMaxAttempts         int
	AlertingMinInterval         int64

	// Explore UI
	ExploreEnabled bool

	// Grafana.NET URL
	GrafanaComUrl string

	// S3 temp image store
	S3TempImageStoreBucketUrl string
	S3TempImageStoreAccessKey string
	S3TempImageStoreSecretKey string

	ImageUploadProvider string
)

// TODO move all global vars to this struct
type Cfg struct {
	Raw    *ini.File
	Logger log.Logger

	// HTTP Server Settings
	AppUrl           string
	AppSubUrl        string
	ServeFromSubPath bool
	StaticRootPath   string

	// build
	BuildVersion string
	BuildCommit  string
	BuildBranch  string
	BuildStamp   int64
	IsEnterprise bool

	// packaging
	Packaging string

	// Paths
	ProvisioningPath   string
	DataPath           string
	LogsPath           string
	BundledPluginsPath string

	// SMTP email settings
	Smtp SmtpSettings

	// Rendering
	ImagesDir                      string
	RendererUrl                    string
	RendererCallbackUrl            string
	RendererConcurrentRequestLimit int

	// Security
	DisableInitAdminCreation         bool
	DisableBruteForceLoginProtection bool
	CookieSecure                     bool
	CookieSameSiteDisabled           bool
	CookieSameSiteMode               http.SameSite

	TempDataLifetime                 time.Duration
	MetricsEndpointEnabled           bool
	MetricsEndpointBasicAuthUsername string
	MetricsEndpointBasicAuthPassword string
	MetricsEndpointDisableTotalStats bool
	PluginsEnableAlpha               bool
	PluginsAppsSkipVerifyTLS         bool
	PluginSettings                   PluginSettings
	PluginsAllowUnsigned             []string
	DisableSanitizeHtml              bool
	EnterpriseLicensePath            string

	// Dashboards
	DefaultHomeDashboardPath string

	// Auth
	LoginCookieName              string
	LoginMaxInactiveLifetimeDays int
	LoginMaxLifetimeDays         int
	TokenRotationIntervalMinutes int

	// OAuth
	OAuthCookieMaxAge int

	// SAML Auth
	SAMLEnabled bool

	// Dataproxy
	SendUserHeader bool

	// DistributedCache
	RemoteCacheOptions *RemoteCacheOptions

	EditorsCanAdmin bool

	ApiKeyMaxSecondsToLive int64

	// Use to enable new features which may still be in alpha/beta stage.
	FeatureToggles map[string]bool

	AnonymousHideVersion bool
}

// IsExpressionsEnabled returns whether the expressions feature is enabled.
func (c Cfg) IsExpressionsEnabled() bool {
	return c.FeatureToggles["expressions"]
}

// IsStandaloneAlertsEnabled returns whether the standalone alerts feature is enabled.
func (c Cfg) IsStandaloneAlertsEnabled() bool {
	return c.FeatureToggles["standaloneAlerts"]
}

// IsLiveEnabled returns if grafana live should be enabled
func (c Cfg) IsLiveEnabled() bool {
	return c.FeatureToggles["live"]
}

type CommandLineArgs struct {
	Config   string
	HomePath string
	Args     []string
}

func init() {
	IsWindows = runtime.GOOS == "windows"
}

func parseAppUrlAndSubUrl(section *ini.Section) (string, string, error) {
	appUrl, err := valueAsString(section, "root_url", "http://localhost:3000/")
	if err != nil {
		return "", "", err
	}
	if appUrl[len(appUrl)-1] != '/' {
		appUrl += "/"
	}

	// Check if has app suburl.
	url, err := url.Parse(appUrl)
	if err != nil {
		log.Fatalf(4, "Invalid root_url(%s): %s", appUrl, err)
	}
	appSubUrl := strings.TrimSuffix(url.Path, "/")

	return appUrl, appSubUrl, nil
}

func ToAbsUrl(relativeUrl string) string {
	return AppUrl + relativeUrl
}

func shouldRedactKey(s string) bool {
	uppercased := strings.ToUpper(s)
	return strings.Contains(uppercased, "PASSWORD") || strings.Contains(uppercased, "SECRET") || strings.Contains(uppercased, "PROVIDER_CONFIG")
}

func shouldRedactURLKey(s string) bool {
	uppercased := strings.ToUpper(s)
	return strings.Contains(uppercased, "DATABASE_URL")
}

func applyEnvVariableOverrides(file *ini.File) error {
	appliedEnvOverrides = make([]string, 0)
	for _, section := range file.Sections() {
		for _, key := range section.Keys() {
			envKey := envKey(section.Name(), key.Name())
			envValue := os.Getenv(envKey)

			if len(envValue) > 0 {
				key.SetValue(envValue)
				if shouldRedactKey(envKey) {
					envValue = REDACTED_PASSWORD
				}
				if shouldRedactURLKey(envKey) {
					u, err := url.Parse(envValue)
					if err != nil {
						return fmt.Errorf("could not parse environment variable. key: %s, value: %s. error: %v", envKey, envValue, err)
					}
					ui := u.User
					if ui != nil {
						_, exists := ui.Password()
						if exists {
							u.User = url.UserPassword(ui.Username(), "-redacted-")
							envValue = u.String()
						}
					}
				}
				appliedEnvOverrides = append(appliedEnvOverrides, fmt.Sprintf("%s=%s", envKey, envValue))
			}
		}
	}

	return nil
}

func envKey(sectionName string, keyName string) string {
	sN := strings.ToUpper(strings.Replace(sectionName, ".", "_", -1))
	sN = strings.Replace(sN, "-", "_", -1)
	kN := strings.ToUpper(strings.Replace(keyName, ".", "_", -1))
	envKey := fmt.Sprintf("GF_%s_%s", sN, kN)
	return envKey
}

func applyCommandLineDefaultProperties(props map[string]string, file *ini.File) {
	appliedCommandLineProperties = make([]string, 0)
	for _, section := range file.Sections() {
		for _, key := range section.Keys() {
			keyString := fmt.Sprintf("default.%s.%s", section.Name(), key.Name())
			value, exists := props[keyString]
			if exists {
				key.SetValue(value)
				if shouldRedactKey(keyString) {
					value = REDACTED_PASSWORD
				}
				appliedCommandLineProperties = append(appliedCommandLineProperties, fmt.Sprintf("%s=%s", keyString, value))
			}
		}
	}
}

func applyCommandLineProperties(props map[string]string, file *ini.File) {
	for _, section := range file.Sections() {
		sectionName := section.Name() + "."
		if section.Name() == ini.DefaultSection {
			sectionName = ""
		}
		for _, key := range section.Keys() {
			keyString := sectionName + key.Name()
			value, exists := props[keyString]
			if exists {
				appliedCommandLineProperties = append(appliedCommandLineProperties, fmt.Sprintf("%s=%s", keyString, value))
				key.SetValue(value)
			}
		}
	}
}

func getCommandLineProperties(args []string) map[string]string {
	props := make(map[string]string)

	for _, arg := range args {
		if !strings.HasPrefix(arg, "cfg:") {
			continue
		}

		trimmed := strings.TrimPrefix(arg, "cfg:")
		parts := strings.Split(trimmed, "=")
		if len(parts) != 2 {
			log.Fatalf(3, "Invalid command line argument. argument: %v", arg)
			return nil
		}

		props[parts[0]] = parts[1]
	}
	return props
}

func makeAbsolute(path string, root string) string {
	if filepath.IsAbs(path) {
		return path
	}
	return filepath.Join(root, path)
}

func loadSpecifiedConfigFile(configFile string, masterFile *ini.File) error {
	if configFile == "" {
		configFile = filepath.Join(HomePath, CustomInitPath)
		// return without error if custom file does not exist
		if !pathExists(configFile) {
			return nil
		}
	}

	userConfig, err := ini.Load(configFile)
	if err != nil {
		return fmt.Errorf("Failed to parse %v, %v", configFile, err)
	}

	userConfig.BlockMode = false

	for _, section := range userConfig.Sections() {
		for _, key := range section.Keys() {
			if key.Value() == "" {
				continue
			}

			defaultSec, err := masterFile.GetSection(section.Name())
			if err != nil {
				defaultSec, _ = masterFile.NewSection(section.Name())
			}
			defaultKey, err := defaultSec.GetKey(key.Name())
			if err != nil {
				defaultKey, _ = defaultSec.NewKey(key.Name(), key.Value())
			}
			defaultKey.SetValue(key.Value())
		}
	}

	configFiles = append(configFiles, configFile)
	return nil
}

func (cfg *Cfg) loadConfiguration(args *CommandLineArgs) (*ini.File, error) {
	var err error

	// load config defaults
	defaultConfigFile := path.Join(HomePath, "conf/defaults.ini")
	configFiles = append(configFiles, defaultConfigFile)

	// check if config file exists
	if _, err := os.Stat(defaultConfigFile); os.IsNotExist(err) {
		fmt.Println("Grafana-server Init Failed: Could not find config defaults, make sure homepath command line parameter is set or working directory is homepath")
		os.Exit(1)
	}

	// load defaults
	parsedFile, err := ini.Load(defaultConfigFile)
	if err != nil {
		fmt.Printf("Failed to parse defaults.ini, %v\n", err)
		os.Exit(1)
		return nil, err
	}

	parsedFile.BlockMode = false

	// command line props
	commandLineProps := getCommandLineProperties(args.Args)
	// load default overrides
	applyCommandLineDefaultProperties(commandLineProps, parsedFile)

	// load specified config file
	err = loadSpecifiedConfigFile(args.Config, parsedFile)
	if err != nil {
		err2 := cfg.initLogging(parsedFile)
		if err2 != nil {
			return nil, err2
		}
		log.Fatalf(3, err.Error())
	}

	// apply environment overrides
	err = applyEnvVariableOverrides(parsedFile)
	if err != nil {
		return nil, err
	}

	// apply command line overrides
	applyCommandLineProperties(commandLineProps, parsedFile)

	// evaluate config values containing environment variables
	err = expandConfig(parsedFile)
	if err != nil {
		return nil, err
	}

	// update data path and logging config
	dataPath, err := valueAsString(parsedFile.Section("paths"), "data", "")
	if err != nil {
		return nil, err
	}
	cfg.DataPath = makeAbsolute(dataPath, HomePath)
	err = cfg.initLogging(parsedFile)
	if err != nil {
		return nil, err
	}

	return parsedFile, err
}

func pathExists(path string) bool {
	_, err := os.Stat(path)
	if err == nil {
		return true
	}
	if os.IsNotExist(err) {
		return false
	}
	return false
}

func setHomePath(args *CommandLineArgs) {
	if args.HomePath != "" {
		HomePath = args.HomePath
		return
	}

	HomePath, _ = filepath.Abs(".")
	// check if homepath is correct
	if pathExists(filepath.Join(HomePath, "conf/defaults.ini")) {
		return
	}

	// try down one path
	if pathExists(filepath.Join(HomePath, "../conf/defaults.ini")) {
		HomePath = filepath.Join(HomePath, "../")
	}
}

var skipStaticRootValidation = false

func NewCfg() *Cfg {
	return &Cfg{
		Logger: log.New("settings"),
		Raw:    ini.Empty(),
	}
}

func (cfg *Cfg) validateStaticRootPath() error {
	if skipStaticRootValidation {
		return nil
	}

	if _, err := os.Stat(path.Join(StaticRootPath, "build")); err != nil {
		cfg.Logger.Error("Failed to detect generated javascript files in public/build")
	}

	return nil
}

func (cfg *Cfg) Load(args *CommandLineArgs) error {
	setHomePath(args)

	iniFile, err := cfg.loadConfiguration(args)
	if err != nil {
		return err
	}

	cfg.Raw = iniFile

	// Temporary keep global, to make refactor in steps
	Raw = cfg.Raw

	cfg.BuildVersion = BuildVersion
	cfg.BuildCommit = BuildCommit
	cfg.BuildStamp = BuildStamp
	cfg.BuildBranch = BuildBranch
	cfg.IsEnterprise = IsEnterprise
	cfg.Packaging = Packaging

	ApplicationName = APP_NAME

	Env, err = valueAsString(iniFile.Section(""), "app_mode", "development")
	if err != nil {
		return err
	}
	InstanceName, err = valueAsString(iniFile.Section(""), "instance_name", "unknown_instance_name")
	if err != nil {
		return err
	}
	plugins, err := valueAsString(iniFile.Section("paths"), "plugins", "")
	if err != nil {
		return err
	}
	PluginsPath = makeAbsolute(plugins, HomePath)
	cfg.BundledPluginsPath = makeAbsolute("plugins-bundled", HomePath)
	provisioning, err := valueAsString(iniFile.Section("paths"), "provisioning", "")
	if err != nil {
		return err
	}
	cfg.ProvisioningPath = makeAbsolute(provisioning, HomePath)
	if err := readServerSettings(iniFile, cfg); err != nil {
		return err
	}

	// read data proxy settings
	dataproxy := iniFile.Section("dataproxy")
	DataProxyLogging = dataproxy.Key("logging").MustBool(false)
	DataProxyTimeout = dataproxy.Key("timeout").MustInt(30)
	cfg.SendUserHeader = dataproxy.Key("send_user_header").MustBool(false)

	if err := readSecuritySettings(iniFile, cfg); err != nil {
		return err
	}

	if err := readSnapshotsSettings(iniFile); err != nil {
		return err
	}

	// read dashboard settings
	dashboards := iniFile.Section("dashboards")
	DashboardVersionsToKeep = dashboards.Key("versions_to_keep").MustInt(20)
	MinRefreshInterval, err = valueAsString(dashboards, "min_refresh_interval", "5s")
	if err != nil {
		return err
	}

	cfg.DefaultHomeDashboardPath = dashboards.Key("default_home_dashboard_path").MustString("")

	if err := readUserSettings(iniFile, cfg); err != nil {
		return err
	}

	if err := readAuthSettings(iniFile, cfg); err != nil {
		return err
	}

	if err := readAuthProxySettings(iniFile, cfg); err != nil {
		return err
	}

	if err := readRenderingSettings(iniFile, cfg); err != nil {
		return err
	}
	cfg.RendererCallbackUrl, err = valueAsString(renderSec, "callback_url", "")
	if err != nil {
		return err
	}
	if cfg.RendererCallbackUrl == "" {
		cfg.RendererCallbackUrl = AppUrl
	} else {
		if cfg.RendererCallbackUrl[len(cfg.RendererCallbackUrl)-1] != '/' {
			cfg.RendererCallbackUrl += "/"
		}
		_, err := url.Parse(cfg.RendererCallbackUrl)
		if err != nil {
			log.Fatalf(4, "Invalid callback_url(%s): %s", cfg.RendererCallbackUrl, err)
		}
	}
	cfg.RendererConcurrentRequestLimit = renderSec.Key("concurrent_render_request_limit").MustInt(30)

	cfg.ImagesDir = filepath.Join(cfg.DataPath, "png")
	cfg.TempDataLifetime = iniFile.Section("paths").Key("temp_data_lifetime").MustDuration(time.Second * 3600 * 24)
	cfg.MetricsEndpointEnabled = iniFile.Section("metrics").Key("enabled").MustBool(true)
	cfg.MetricsEndpointBasicAuthUsername, err = valueAsString(iniFile.Section("metrics"), "basic_auth_username", "")
	if err != nil {
		return err
	}
	cfg.MetricsEndpointBasicAuthPassword, err = valueAsString(iniFile.Section("metrics"), "basic_auth_password", "")
	if err != nil {
		return err
	}
	cfg.MetricsEndpointDisableTotalStats = iniFile.Section("metrics").Key("disable_total_stats").MustBool(false)

	analytics := iniFile.Section("analytics")
	ReportingEnabled = analytics.Key("reporting_enabled").MustBool(true)
	CheckForUpdates = analytics.Key("check_for_updates").MustBool(true)
	GoogleAnalyticsId = analytics.Key("google_analytics_ua_id").String()
	GoogleTagManagerId = analytics.Key("google_tag_manager_id").String()

	if err := readAlertingSettings(iniFile); err != nil {
		return err
	}

	explore := iniFile.Section("explore")
	ExploreEnabled = explore.Key("enabled").MustBool(true)

	panelsSection := iniFile.Section("panels")
	cfg.DisableSanitizeHtml = panelsSection.Key("disable_sanitize_html").MustBool(false)

	pluginsSection := iniFile.Section("plugins")
	cfg.PluginsEnableAlpha = pluginsSection.Key("enable_alpha").MustBool(false)
	cfg.PluginsAppsSkipVerifyTLS = pluginsSection.Key("app_tls_skip_verify_insecure").MustBool(false)
	cfg.PluginSettings = extractPluginSettings(iniFile.Sections())
	pluginsAllowUnsigned := pluginsSection.Key("allow_loading_unsigned_plugins").MustString("")
	for _, plug := range strings.Split(pluginsAllowUnsigned, ",") {
		plug = strings.TrimSpace(plug)
		cfg.PluginsAllowUnsigned = append(cfg.PluginsAllowUnsigned, plug)
	}

	// Read and populate feature toggles list
	featureTogglesSection := iniFile.Section("feature_toggles")
	cfg.FeatureToggles = make(map[string]bool)
	featuresTogglesStr, err := valueAsString(featureTogglesSection, "enable", "")
	if err != nil {
		return err
	}
	for _, feature := range util.SplitString(featuresTogglesStr) {
		cfg.FeatureToggles[feature] = true
	}
	FeatureToggles = cfg.FeatureToggles

	// check old location for this option
	if panelsSection.Key("enable_alpha").MustBool(false) {
		cfg.PluginsEnableAlpha = true
	}

	cfg.readLDAPConfig()
	cfg.readSessionConfig()
	cfg.readSmtpSettings()
	cfg.readQuotaSettings()

	if VerifyEmailEnabled && !cfg.Smtp.Enabled {
		log.Warnf("require_email_validation is enabled but smtp is disabled")
	}

	// check old key  name
	GrafanaComUrl, err = valueAsString(iniFile.Section("grafana_net"), "url", "")
	if err != nil {
		return err
	}
	if GrafanaComUrl == "" {
		GrafanaComUrl, err = valueAsString(iniFile.Section("grafana_com"), "url", "https://grafana.com")
		if err != nil {
			return err
		}
	}

	imageUploadingSection := iniFile.Section("external_image_storage")
	ImageUploadProvider, err = valueAsString(imageUploadingSection, "provider", "")
	if err != nil {
		return err
	}

	enterprise := iniFile.Section("enterprise")
	cfg.EnterpriseLicensePath, err = valueAsString(enterprise, "license_path", filepath.Join(cfg.DataPath, "license.jwt"))
	if err != nil {
		return err
	}

	cacheServer := iniFile.Section("remote_cache")
	dbName, err := valueAsString(cacheServer, "type", "database")
	if err != nil {
		return err
	}
	connStr, err := valueAsString(cacheServer, "connstr", "")
	if err != nil {
		return err
	}
	cfg.RemoteCacheOptions = &RemoteCacheOptions{
		Name:    dbName,
		ConnStr: connStr,
	}

	return nil
}

func valueAsString(section *ini.Section, keyName string, defaultValue string) (value string, err error) {
	defer func() {
		if err_ := recover(); err_ != nil {
			err = errors.New("Invalid value for key '" + keyName + "' in configuration file")
		}
	}()

	return section.Key(keyName).MustString(defaultValue), nil
}

type RemoteCacheOptions struct {
	Name    string
	ConnStr string
}

func (cfg *Cfg) readLDAPConfig() {
	ldapSec := cfg.Raw.Section("auth.ldap")
	LDAPConfigFile = ldapSec.Key("config_file").String()
	LDAPSyncCron = ldapSec.Key("sync_cron").String()
	LDAPEnabled = ldapSec.Key("enabled").MustBool(false)
	LDAPActiveSyncEnabled = ldapSec.Key("active_sync_enabled").MustBool(false)
	LDAPAllowSignup = ldapSec.Key("allow_sign_up").MustBool(true)
}

func (cfg *Cfg) readSessionConfig() {
	sec, _ := cfg.Raw.GetSection("session")

	if sec != nil {
		cfg.Logger.Warn(
			"[Removed] Session setting was removed in v6.2, use remote_cache option instead",
		)
	}
}

func (cfg *Cfg) initLogging(file *ini.File) error {
	logModeStr, err := valueAsString(file.Section("log"), "mode", "console")
	if err != nil {
		return err
	}
	// split on comma
	logModes := strings.Split(logModeStr, ",")
	// also try space
	if len(logModes) == 1 {
		logModes = strings.Split(logModeStr, " ")
	}
	logsPath, err := valueAsString(file.Section("paths"), "logs", "")
	if err != nil {
		return err
	}
	cfg.LogsPath = makeAbsolute(logsPath, HomePath)
	return log.ReadLoggingConfig(logModes, cfg.LogsPath, file)
}

func (cfg *Cfg) LogConfigSources() {
	var text bytes.Buffer

	for _, file := range configFiles {
		cfg.Logger.Info("Config loaded from", "file", file)
	}

	if len(appliedCommandLineProperties) > 0 {
		for _, prop := range appliedCommandLineProperties {
			cfg.Logger.Info("Config overridden from command line", "arg", prop)
		}
	}

	if len(appliedEnvOverrides) > 0 {
		text.WriteString("\tEnvironment variables used:\n")
		for _, prop := range appliedEnvOverrides {
			cfg.Logger.Info("Config overridden from Environment variable", "var", prop)
		}
	}

	cfg.Logger.Info("Path Home", "path", HomePath)
	cfg.Logger.Info("Path Data", "path", cfg.DataPath)
	cfg.Logger.Info("Path Logs", "path", cfg.LogsPath)
	cfg.Logger.Info("Path Plugins", "path", PluginsPath)
	cfg.Logger.Info("Path Provisioning", "path", cfg.ProvisioningPath)
	cfg.Logger.Info("App mode " + Env)
}

type DynamicSection struct {
	section *ini.Section
	Logger  log.Logger
}

// Key dynamically overrides keys with environment variables.
// As a side effect, the value of the setting key will be updated if an environment variable is present.
func (s *DynamicSection) Key(k string) *ini.Key {
	envKey := envKey(s.section.Name(), k)
	envValue := os.Getenv(envKey)
	key := s.section.Key(k)

	if len(envValue) == 0 {
		return key
	}

	key.SetValue(envValue)
	if shouldRedactKey(envKey) {
		envValue = REDACTED_PASSWORD
	}
	s.Logger.Info("Config overridden from Environment variable", "var", fmt.Sprintf("%s=%s", envKey, envValue))

	return key
}

// SectionWithEnvOverrides dynamically overrides keys with environment variables.
// As a side effect, the value of the setting key will be updated if an environment variable is present.
func (cfg *Cfg) SectionWithEnvOverrides(s string) *DynamicSection {
	return &DynamicSection{cfg.Raw.Section(s), cfg.Logger}
}

func IsExpressionsEnabled() bool {
	v, ok := FeatureToggles["expressions"]
	if !ok {
		return false
	}
	return v
}

func readSecuritySettings(iniFile *ini.File, cfg *Cfg) error {
	security := iniFile.Section("security")
	var err error
	SecretKey, err = valueAsString(security, "secret_key", "")
	if err != nil {
		return err
	}
	DisableGravatar = security.Key("disable_gravatar").MustBool(true)
	cfg.DisableBruteForceLoginProtection = security.Key("disable_brute_force_login_protection").MustBool(false)
	DisableBruteForceLoginProtection = cfg.DisableBruteForceLoginProtection

	CookieSecure = security.Key("cookie_secure").MustBool(false)
	cfg.CookieSecure = CookieSecure

	samesiteString, err := valueAsString(security, "cookie_samesite", "lax")
	if err != nil {
		return err
	}

	if samesiteString == "disabled" {
		CookieSameSiteDisabled = true
		cfg.CookieSameSiteDisabled = CookieSameSiteDisabled
	} else {
		validSameSiteValues := map[string]http.SameSite{
			"lax":    http.SameSiteLaxMode,
			"strict": http.SameSiteStrictMode,
			"none":   http.SameSiteNoneMode,
		}

		if samesite, ok := validSameSiteValues[samesiteString]; ok {
			CookieSameSiteMode = samesite
			cfg.CookieSameSiteMode = CookieSameSiteMode
		} else {
			CookieSameSiteMode = http.SameSiteLaxMode
			cfg.CookieSameSiteMode = CookieSameSiteMode
		}
	}
	AllowEmbedding = security.Key("allow_embedding").MustBool(false)

	ContentTypeProtectionHeader = security.Key("x_content_type_options").MustBool(true)
	XSSProtectionHeader = security.Key("x_xss_protection").MustBool(true)
	StrictTransportSecurity = security.Key("strict_transport_security").MustBool(false)
	StrictTransportSecurityMaxAge = security.Key("strict_transport_security_max_age_seconds").MustInt(86400)
	StrictTransportSecurityPreload = security.Key("strict_transport_security_preload").MustBool(false)
	StrictTransportSecuritySubDomains = security.Key("strict_transport_security_subdomains").MustBool(false)

	//  read data source proxy white list
	DataProxyWhiteList = make(map[string]bool)
	securityStr, err := valueAsString(security, "data_source_proxy_whitelist", "")
	if err != nil {
		return err
	}
	for _, hostAndIp := range util.SplitString(securityStr) {
		DataProxyWhiteList[hostAndIp] = true
	}

	// admin
	cfg.DisableInitAdminCreation = security.Key("disable_initial_admin_creation").MustBool(false)
	AdminUser, err = valueAsString(security, "admin_user", "")
	if err != nil {
		return err
	}
	AdminPassword, err = valueAsString(security, "admin_password", "")
	if err != nil {
		return err
	}

	return nil
}

func readAuthSettings(iniFile *ini.File, cfg *Cfg) error {
	auth := iniFile.Section("auth")

	LoginCookieName, err := valueAsString(auth, "login_cookie_name", "grafana_session")
	if err != nil {
		return err
	}
	cfg.LoginCookieName = LoginCookieName
	cfg.LoginMaxInactiveLifetimeDays = auth.Key("login_maximum_inactive_lifetime_days").MustInt(7)

	LoginMaxLifetimeDays = auth.Key("login_maximum_lifetime_days").MustInt(30)
	cfg.LoginMaxLifetimeDays = LoginMaxLifetimeDays
	cfg.ApiKeyMaxSecondsToLive = auth.Key("api_key_max_seconds_to_live").MustInt64(-1)

	cfg.TokenRotationIntervalMinutes = auth.Key("token_rotation_interval_minutes").MustInt(10)
	if cfg.TokenRotationIntervalMinutes < 2 {
		cfg.TokenRotationIntervalMinutes = 2
	}

	DisableLoginForm = auth.Key("disable_login_form").MustBool(false)
	DisableSignoutMenu = auth.Key("disable_signout_menu").MustBool(false)
	OAuthAutoLogin = auth.Key("oauth_auto_login").MustBool(false)
	cfg.OAuthCookieMaxAge = auth.Key("oauth_state_cookie_max_age").MustInt(60)
	SignoutRedirectUrl, err = valueAsString(auth, "signout_redirect_url", "")
	if err != nil {
		return err
	}

	// SAML auth
	cfg.SAMLEnabled = iniFile.Section("auth.saml").Key("enabled").MustBool(false)

	// anonymous access
	AnonymousEnabled = iniFile.Section("auth.anonymous").Key("enabled").MustBool(false)
	AnonymousOrgName, err = valueAsString(iniFile.Section("auth.anonymous"), "org_name", "")
	if err != nil {
		return err
	}
	AnonymousOrgRole, err = valueAsString(iniFile.Section("auth.anonymous"), "org_role", "")
	if err != nil {
		return err
	}
	cfg.AnonymousHideVersion = iniFile.Section("auth.anonymous").Key("hide_version").MustBool(false)

	// basic auth
	authBasic := iniFile.Section("auth.basic")
	BasicAuthEnabled = authBasic.Key("enabled").MustBool(true)

	return nil
}

func readUserSettings(iniFile *ini.File, cfg *Cfg) error {
	users := iniFile.Section("users")
	AllowUserSignUp = users.Key("allow_sign_up").MustBool(true)
	AllowUserOrgCreate = users.Key("allow_org_create").MustBool(true)
	AutoAssignOrg = users.Key("auto_assign_org").MustBool(true)
	AutoAssignOrgId = users.Key("auto_assign_org_id").MustInt(1)
	AutoAssignOrgRole = users.Key("auto_assign_org_role").In("Editor", []string{"Editor", "Admin", "Viewer"})
	VerifyEmailEnabled = users.Key("verify_email_enabled").MustBool(false)
	var err error
	LoginHint, err = valueAsString(users, "login_hint", "")
	if err != nil {
		return err
	}
	PasswordHint, err = valueAsString(users, "password_hint", "")
	if err != nil {
		return err
	}
	DefaultTheme, err = valueAsString(users, "default_theme", "")
	if err != nil {
		return err
	}
	ExternalUserMngLinkUrl, err = valueAsString(users, "external_manage_link_url", "")
	if err != nil {
		return err
	}
	ExternalUserMngLinkName, err = valueAsString(users, "external_manage_link_name", "")
	if err != nil {
		return err
	}
	ExternalUserMngInfo, err = valueAsString(users, "external_manage_info", "")
	if err != nil {
		return err
	}
	ViewersCanEdit = users.Key("viewers_can_edit").MustBool(false)
	cfg.EditorsCanAdmin = users.Key("editors_can_admin").MustBool(false)

	return nil
}

func readAuthProxySettings(iniFile *ini.File, cfg *Cfg) error {
	authProxy := iniFile.Section("auth.proxy")
	AuthProxyEnabled = authProxy.Key("enabled").MustBool(false)

	var err error
	AuthProxyHeaderName, err = valueAsString(authProxy, "header_name", "")
	if err != nil {
		return err
	}
	AuthProxyHeaderProperty, err = valueAsString(authProxy, "header_property", "")
	if err != nil {
		return err
	}
	AuthProxyAutoSignUp = authProxy.Key("auto_sign_up").MustBool(true)
	AuthProxyEnableLoginToken = authProxy.Key("enable_login_token").MustBool(false)

	ldapSyncVal := authProxy.Key("ldap_sync_ttl").MustInt()
	syncVal := authProxy.Key("sync_ttl").MustInt()

	if ldapSyncVal != AUTH_PROXY_SYNC_TTL {
		AuthProxySyncTtl = ldapSyncVal
		cfg.Logger.Warn("[Deprecated] the configuration setting 'ldap_sync_ttl' is deprecated, please use 'sync_ttl' instead")
	} else {
		AuthProxySyncTtl = syncVal
	}

	AuthProxyWhitelist, err = valueAsString(authProxy, "whitelist", "")
	if err != nil {
		return err
	}

	AuthProxyHeaders = make(map[string]string)
	headers, err := valueAsString(authProxy, "headers", "")
	if err != nil {
		return err
	}
	for _, propertyAndHeader := range util.SplitString(headers) {
		split := strings.SplitN(propertyAndHeader, ":", 2)
		if len(split) == 2 {
			AuthProxyHeaders[split[0]] = split[1]
		}
	}

	return nil
}

func readRenderingSettings(iniFile *ini.File, cfg *Cfg) error {
	renderSec := iniFile.Section("rendering")
	var err error
	cfg.RendererUrl, err = valueAsString(renderSec, "server_url", "")
	if err != nil {
		return err
	}
	cfg.RendererCallbackUrl, err = valueAsString(renderSec, "callback_url", "")
	if err != nil {
		return err
	}
	if cfg.RendererCallbackUrl == "" {
		cfg.RendererCallbackUrl = AppUrl
	} else {
		if cfg.RendererCallbackUrl[len(cfg.RendererCallbackUrl)-1] != '/' {
			cfg.RendererCallbackUrl += "/"
		}
		_, err := url.Parse(cfg.RendererCallbackUrl)
		if err != nil {
			log.Fatal(4, "Invalid callback_url(%s): %s", cfg.RendererCallbackUrl, err)
		}
	}
	cfg.RendererConcurrentRequestLimit = renderSec.Key("concurrent_render_request_limit").MustInt(30)

	cfg.ImagesDir = filepath.Join(cfg.DataPath, "png")

	return nil
}

func readAlertingSettings(iniFile *ini.File) error {
	alerting := iniFile.Section("alerting")
	AlertingEnabled = alerting.Key("enabled").MustBool(true)
	ExecuteAlerts = alerting.Key("execute_alerts").MustBool(true)
	AlertingRenderLimit = alerting.Key("concurrent_render_limit").MustInt(5)
	var err error
	AlertingErrorOrTimeout, err = valueAsString(alerting, "error_or_timeout", "alerting")
	if err != nil {
		return err
	}
	AlertingNoDataOrNullValues, err = valueAsString(alerting, "nodata_or_nullvalues", "no_data")
	if err != nil {
		return err
	}

	evaluationTimeoutSeconds := alerting.Key("evaluation_timeout_seconds").MustInt64(30)
	AlertingEvaluationTimeout = time.Second * time.Duration(evaluationTimeoutSeconds)
	notificationTimeoutSeconds := alerting.Key("notification_timeout_seconds").MustInt64(30)
	AlertingNotificationTimeout = time.Second * time.Duration(notificationTimeoutSeconds)
	AlertingMaxAttempts = alerting.Key("max_attempts").MustInt(3)
	AlertingMinInterval = alerting.Key("min_interval_seconds").MustInt64(1)

	return nil
}

func readSnapshotsSettings(iniFile *ini.File) error {
	snapshots := iniFile.Section("snapshots")
	var err error
	ExternalSnapshotUrl, err = valueAsString(snapshots, "external_snapshot_url", "")
	if err != nil {
		return err
	}
<<<<<<< HEAD
	ExternalSnapshotName, err = valueAsString(snapshots, "external_snapshot_name", "")
=======
	for _, feature := range util.SplitString(featuresTogglesStr) {
		cfg.FeatureToggles[feature] = true
	}

	// check old location for this option
	if panelsSection.Key("enable_alpha").MustBool(false) {
		cfg.PluginsEnableAlpha = true
	}

	cfg.readLDAPConfig()
	cfg.readSessionConfig()
	cfg.readSmtpSettings()
	cfg.readQuotaSettings()

	if VerifyEmailEnabled && !cfg.Smtp.Enabled {
		log.Warnf("require_email_validation is enabled but smtp is disabled")
	}

	// check old key  name
	GrafanaComUrl, err = valueAsString(iniFile.Section("grafana_net"), "url", "")
>>>>>>> 16c185c3
	if err != nil {
		return err
	}
	ExternalEnabled = snapshots.Key("external_enabled").MustBool(true)
	SnapShotRemoveExpired = snapshots.Key("snapshot_remove_expired").MustBool(true)
	SnapshotPublicMode = snapshots.Key("public_mode").MustBool(false)

	return nil
}

func readServerSettings(iniFile *ini.File, cfg *Cfg) error {
	server := iniFile.Section("server")
	var err error
	AppUrl, AppSubUrl, err = parseAppUrlAndSubUrl(server)
	if err != nil {
		return err
	}
	ServeFromSubPath = server.Key("serve_from_sub_path").MustBool(false)

	cfg.AppUrl = AppUrl
	cfg.AppSubUrl = AppSubUrl
	cfg.ServeFromSubPath = ServeFromSubPath

	Protocol = HTTP
	protocolStr, err := valueAsString(server, "protocol", "http")
	if err != nil {
		return err
	}
	if protocolStr == "https" {
		Protocol = HTTPS
		CertFile = server.Key("cert_file").String()
		KeyFile = server.Key("cert_key").String()
	}
	if protocolStr == "h2" {
		Protocol = HTTP2
		CertFile = server.Key("cert_file").String()
		KeyFile = server.Key("cert_key").String()
	}
	if protocolStr == "socket" {
		Protocol = SOCKET
		SocketPath = server.Key("socket").String()
	}

	Domain, err = valueAsString(server, "domain", "localhost")
	if err != nil {
		return err
	}
	HttpAddr, err = valueAsString(server, "http_addr", DEFAULT_HTTP_ADDR)
	if err != nil {
		return err
	}
	HttpPort, err = valueAsString(server, "http_port", "3000")
	if err != nil {
		return err
	}
	RouterLogging = server.Key("router_logging").MustBool(false)

	EnableGzip = server.Key("enable_gzip").MustBool(false)
	EnforceDomain = server.Key("enforce_domain").MustBool(false)
	staticRoot, err := valueAsString(server, "static_root_path", "")
	if err != nil {
		return err
	}
	StaticRootPath = makeAbsolute(staticRoot, HomePath)
	cfg.StaticRootPath = StaticRootPath

	if err := cfg.validateStaticRootPath(); err != nil {
		return err
	}

<<<<<<< HEAD
	return nil
=======
	return key
}

// SectionWithEnvOverrides dynamically overrides keys with environment variables.
// As a side effect, the value of the setting key will be updated if an environment variable is present.
func (cfg *Cfg) SectionWithEnvOverrides(s string) *DynamicSection {
	return &DynamicSection{cfg.Raw.Section(s), cfg.Logger}
>>>>>>> 16c185c3
}<|MERGE_RESOLUTION|>--- conflicted
+++ resolved
@@ -770,7 +770,6 @@
 	for _, feature := range util.SplitString(featuresTogglesStr) {
 		cfg.FeatureToggles[feature] = true
 	}
-	FeatureToggles = cfg.FeatureToggles
 
 	// check old location for this option
 	if panelsSection.Key("enable_alpha").MustBool(false) {
@@ -937,14 +936,6 @@
 // As a side effect, the value of the setting key will be updated if an environment variable is present.
 func (cfg *Cfg) SectionWithEnvOverrides(s string) *DynamicSection {
 	return &DynamicSection{cfg.Raw.Section(s), cfg.Logger}
-}
-
-func IsExpressionsEnabled() bool {
-	v, ok := FeatureToggles["expressions"]
-	if !ok {
-		return false
-	}
-	return v
 }
 
 func readSecuritySettings(iniFile *ini.File, cfg *Cfg) error {
@@ -1213,30 +1204,7 @@
 	if err != nil {
 		return err
 	}
-<<<<<<< HEAD
 	ExternalSnapshotName, err = valueAsString(snapshots, "external_snapshot_name", "")
-=======
-	for _, feature := range util.SplitString(featuresTogglesStr) {
-		cfg.FeatureToggles[feature] = true
-	}
-
-	// check old location for this option
-	if panelsSection.Key("enable_alpha").MustBool(false) {
-		cfg.PluginsEnableAlpha = true
-	}
-
-	cfg.readLDAPConfig()
-	cfg.readSessionConfig()
-	cfg.readSmtpSettings()
-	cfg.readQuotaSettings()
-
-	if VerifyEmailEnabled && !cfg.Smtp.Enabled {
-		log.Warnf("require_email_validation is enabled but smtp is disabled")
-	}
-
-	// check old key  name
-	GrafanaComUrl, err = valueAsString(iniFile.Section("grafana_net"), "url", "")
->>>>>>> 16c185c3
 	if err != nil {
 		return err
 	}
@@ -1307,15 +1275,5 @@
 		return err
 	}
 
-<<<<<<< HEAD
 	return nil
-=======
-	return key
-}
-
-// SectionWithEnvOverrides dynamically overrides keys with environment variables.
-// As a side effect, the value of the setting key will be updated if an environment variable is present.
-func (cfg *Cfg) SectionWithEnvOverrides(s string) *DynamicSection {
-	return &DynamicSection{cfg.Raw.Section(s), cfg.Logger}
->>>>>>> 16c185c3
 }