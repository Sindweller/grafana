//nolint: misspell
// Copyright 2014 Unknwon
// Copyright 2014 Torkel Ödegaard

package setting

import (
	"bytes"
	"errors"
	"fmt"
	"net/http"
	"net/url"
	"os"
	"path"
	"path/filepath"
	"runtime"
	"strings"
	"time"

	"github.com/go-macaron/session"
	ini "gopkg.in/ini.v1"

	"github.com/grafana/grafana/pkg/infra/log"
	"github.com/grafana/grafana/pkg/util"
)

type Scheme string

const (
	HTTP              Scheme = "http"
	HTTPS             Scheme = "https"
	HTTP2             Scheme = "h2"
	SOCKET            Scheme = "socket"
	DEFAULT_HTTP_ADDR string = "0.0.0.0"
	REDACTED_PASSWORD string = "*********"
)

const (
	DEV      = "development"
	PROD     = "production"
	TEST     = "test"
	APP_NAME = "Grafana"
)

var (
	ERR_TEMPLATE_NAME = "error"
)

// This constant corresponds to the default value for ldap_sync_ttl in .ini files
// it is used for comparison and has to be kept in sync
const (
	AUTH_PROXY_SYNC_TTL = 60
)

var (
	// App settings.
	Env              = DEV
	AppUrl           string
	AppSubUrl        string
	ServeFromSubPath bool
	InstanceName     string

	// build
	BuildVersion    string
	BuildCommit     string
	BuildBranch     string
	BuildStamp      int64
	IsEnterprise    bool
	ApplicationName string

	// packaging
	Packaging = "unknown"

	// Paths
	HomePath       string
	PluginsPath    string
	CustomInitPath = "conf/custom.ini"

	// Log settings.
	LogConfigs []util.DynMap

	// Http server options
	Protocol           Scheme
	Domain             string
	HttpAddr, HttpPort string
	SshPort            int
	CertFile, KeyFile  string
	SocketPath         string
	RouterLogging      bool
	DataProxyLogging   bool
	DataProxyTimeout   int
	StaticRootPath     string
	EnableGzip         bool
	EnforceDomain      bool

	// Security settings.
	SecretKey                         string
	DisableGravatar                   bool
	EmailCodeValidMinutes             int
	DataProxyWhiteList                map[string]bool
	DisableBruteForceLoginProtection  bool
	CookieSecure                      bool
	CookieSameSiteDisabled            bool
	CookieSameSiteMode                http.SameSite
	AllowEmbedding                    bool
	XSSProtectionHeader               bool
	ContentTypeProtectionHeader       bool
	StrictTransportSecurity           bool
	StrictTransportSecurityMaxAge     int
	StrictTransportSecurityPreload    bool
	StrictTransportSecuritySubDomains bool

	// Snapshots
	ExternalSnapshotUrl   string
	ExternalSnapshotName  string
	ExternalEnabled       bool
	SnapShotRemoveExpired bool
	SnapshotPublicMode    bool

	// Dashboard history
	DashboardVersionsToKeep int
	MinRefreshInterval      string

	// User settings
	AllowUserSignUp         bool
	AllowUserOrgCreate      bool
	AutoAssignOrg           bool
	AutoAssignOrgId         int
	AutoAssignOrgRole       string
	VerifyEmailEnabled      bool
	LoginHint               string
	PasswordHint            string
	DefaultTheme            string
	DisableLoginForm        bool
	DisableSignoutMenu      bool
	SignoutRedirectUrl      string
	ExternalUserMngLinkUrl  string
	ExternalUserMngLinkName string
	ExternalUserMngInfo     string
	OAuthAutoLogin          bool
	ViewersCanEdit          bool

	// Http auth
	AdminUser            string
	AdminPassword        string
	LoginCookieName      string
	LoginMaxLifetimeDays int

	AnonymousEnabled bool
	AnonymousOrgName string
	AnonymousOrgRole string

	// Auth proxy settings
	AuthProxyEnabled          bool
	AuthProxyHeaderName       string
	AuthProxyHeaderProperty   string
	AuthProxyAutoSignUp       bool
	AuthProxyEnableLoginToken bool
	AuthProxySyncTtl          int
	AuthProxyWhitelist        string
	AuthProxyHeaders          map[string]string

	// Basic Auth
	BasicAuthEnabled bool

	// Session settings.
	SessionOptions         session.Options
	SessionConnMaxLifetime int64

	// Global setting objects.
	Raw          *ini.File
	ConfRootPath string
	IsWindows    bool

	// for logging purposes
	configFiles                  []string
	appliedCommandLineProperties []string
	appliedEnvOverrides          []string

	ReportingEnabled   bool
	CheckForUpdates    bool
	GoogleAnalyticsId  string
	GoogleTagManagerId string

	// LDAP
	LDAPEnabled           bool
	LDAPConfigFile        string
	LDAPSyncCron          string
	LDAPAllowSignup       bool
	LDAPActiveSyncEnabled bool

	// QUOTA
	Quota QuotaSettings

	// Alerting
	AlertingEnabled            bool
	ExecuteAlerts              bool
	AlertingRenderLimit        int
	AlertingErrorOrTimeout     string
	AlertingNoDataOrNullValues string

	AlertingEvaluationTimeout   time.Duration
	AlertingNotificationTimeout time.Duration
	AlertingMaxAttempts         int
	AlertingMinInterval         int64

	// Explore UI
	ExploreEnabled bool

	// Grafana.NET URL
	GrafanaComUrl string

	// S3 temp image store
	S3TempImageStoreBucketUrl string
	S3TempImageStoreAccessKey string
	S3TempImageStoreSecretKey string

	ImageUploadProvider string
	FeatureToggles      map[string]bool
)

// TODO move all global vars to this struct
type Cfg struct {
	Raw    *ini.File
	Logger log.Logger

	// HTTP Server Settings
	AppUrl           string
	AppSubUrl        string
	ServeFromSubPath bool
	StaticRootPath   string

	// build
	BuildVersion string
	BuildCommit  string
	BuildBranch  string
	BuildStamp   int64
	IsEnterprise bool

	// packaging
	Packaging string

	// Paths
	ProvisioningPath   string
	DataPath           string
	LogsPath           string
	BundledPluginsPath string

	// SMTP email settings
	Smtp SmtpSettings

	// Rendering
	ImagesDir                      string
	RendererUrl                    string
	RendererCallbackUrl            string
	RendererConcurrentRequestLimit int

	// Security
	DisableInitAdminCreation         bool
	DisableBruteForceLoginProtection bool
	CookieSecure                     bool
	CookieSameSiteDisabled           bool
	CookieSameSiteMode               http.SameSite

	TempDataLifetime                 time.Duration
	MetricsEndpointEnabled           bool
	MetricsEndpointBasicAuthUsername string
	MetricsEndpointBasicAuthPassword string
	MetricsEndpointDisableTotalStats bool
	PluginsEnableAlpha               bool
	PluginsAppsSkipVerifyTLS         bool
	PluginSettings                   PluginSettings
	PluginsAllowUnsigned             []string
	DisableSanitizeHtml              bool
	EnterpriseLicensePath            string

	// Dashboards
	DefaultHomeDashboardPath string

	// Auth
	LoginCookieName              string
	LoginMaxInactiveLifetimeDays int
	LoginMaxLifetimeDays         int
	TokenRotationIntervalMinutes int

	// OAuth
	OAuthCookieMaxAge int

	// SAML Auth
	SAMLEnabled bool

	// Dataproxy
	SendUserHeader bool

	// DistributedCache
	RemoteCacheOptions *RemoteCacheOptions

	EditorsCanAdmin bool

	ApiKeyMaxSecondsToLive int64

	// Use to enable new features which may still be in alpha/beta stage.
	FeatureToggles map[string]bool

	AnonymousHideVersion bool
}

// IsExpressionsEnabled returns whether the expressions feature is enabled.
func (c Cfg) IsExpressionsEnabled() bool {
	return c.FeatureToggles["expressions"]
}

// IsStandaloneAlertsEnabled returns whether the standalone alerts feature is enabled.
func (c Cfg) IsStandaloneAlertsEnabled() bool {
	return c.FeatureToggles["standaloneAlerts"]
}

type CommandLineArgs struct {
	Config   string
	HomePath string
	Args     []string
}

func init() {
	IsWindows = runtime.GOOS == "windows"
}

func parseAppUrlAndSubUrl(section *ini.Section) (string, string, error) {
	appUrl, err := valueAsString(section, "root_url", "http://localhost:3000/")
	if err != nil {
		return "", "", err
	}
	if appUrl[len(appUrl)-1] != '/' {
		appUrl += "/"
	}

	// Check if has app suburl.
	url, err := url.Parse(appUrl)
	if err != nil {
		log.Fatalf(4, "Invalid root_url(%s): %s", appUrl, err)
	}
	appSubUrl := strings.TrimSuffix(url.Path, "/")

	return appUrl, appSubUrl, nil
}

func ToAbsUrl(relativeUrl string) string {
	return AppUrl + relativeUrl
}

func shouldRedactKey(s string) bool {
	uppercased := strings.ToUpper(s)
	return strings.Contains(uppercased, "PASSWORD") || strings.Contains(uppercased, "SECRET") || strings.Contains(uppercased, "PROVIDER_CONFIG")
}

func shouldRedactURLKey(s string) bool {
	uppercased := strings.ToUpper(s)
	return strings.Contains(uppercased, "DATABASE_URL")
}

func applyEnvVariableOverrides(file *ini.File) error {
	appliedEnvOverrides = make([]string, 0)
	for _, section := range file.Sections() {
		for _, key := range section.Keys() {
			envKey := envKey(section.Name(), key.Name())
			envValue := os.Getenv(envKey)

			if len(envValue) > 0 {
				key.SetValue(envValue)
				if shouldRedactKey(envKey) {
					envValue = REDACTED_PASSWORD
				}
				if shouldRedactURLKey(envKey) {
					u, err := url.Parse(envValue)
					if err != nil {
						return fmt.Errorf("could not parse environment variable. key: %s, value: %s. error: %v", envKey, envValue, err)
					}
					ui := u.User
					if ui != nil {
						_, exists := ui.Password()
						if exists {
							u.User = url.UserPassword(ui.Username(), "-redacted-")
							envValue = u.String()
						}
					}
				}
				appliedEnvOverrides = append(appliedEnvOverrides, fmt.Sprintf("%s=%s", envKey, envValue))
			}
		}
	}

	return nil
}

func envKey(sectionName string, keyName string) string {
	sN := strings.ToUpper(strings.Replace(sectionName, ".", "_", -1))
	sN = strings.Replace(sN, "-", "_", -1)
	kN := strings.ToUpper(strings.Replace(keyName, ".", "_", -1))
	envKey := fmt.Sprintf("GF_%s_%s", sN, kN)
	return envKey
}

func applyCommandLineDefaultProperties(props map[string]string, file *ini.File) {
	appliedCommandLineProperties = make([]string, 0)
	for _, section := range file.Sections() {
		for _, key := range section.Keys() {
			keyString := fmt.Sprintf("default.%s.%s", section.Name(), key.Name())
			value, exists := props[keyString]
			if exists {
				key.SetValue(value)
				if shouldRedactKey(keyString) {
					value = REDACTED_PASSWORD
				}
				appliedCommandLineProperties = append(appliedCommandLineProperties, fmt.Sprintf("%s=%s", keyString, value))
			}
		}
	}
}

func applyCommandLineProperties(props map[string]string, file *ini.File) {
	for _, section := range file.Sections() {
		sectionName := section.Name() + "."
		if section.Name() == ini.DefaultSection {
			sectionName = ""
		}
		for _, key := range section.Keys() {
			keyString := sectionName + key.Name()
			value, exists := props[keyString]
			if exists {
				appliedCommandLineProperties = append(appliedCommandLineProperties, fmt.Sprintf("%s=%s", keyString, value))
				key.SetValue(value)
			}
		}
	}
}

func getCommandLineProperties(args []string) map[string]string {
	props := make(map[string]string)

	for _, arg := range args {
		if !strings.HasPrefix(arg, "cfg:") {
			continue
		}

		trimmed := strings.TrimPrefix(arg, "cfg:")
		parts := strings.Split(trimmed, "=")
		if len(parts) != 2 {
			log.Fatalf(3, "Invalid command line argument. argument: %v", arg)
			return nil
		}

		props[parts[0]] = parts[1]
	}
	return props
}

func makeAbsolute(path string, root string) string {
	if filepath.IsAbs(path) {
		return path
	}
	return filepath.Join(root, path)
}

func loadSpecifiedConfigFile(configFile string, masterFile *ini.File) error {
	if configFile == "" {
		configFile = filepath.Join(HomePath, CustomInitPath)
		// return without error if custom file does not exist
		if !pathExists(configFile) {
			return nil
		}
	}

	userConfig, err := ini.Load(configFile)
	if err != nil {
		return fmt.Errorf("Failed to parse %v, %v", configFile, err)
	}

	userConfig.BlockMode = false

	for _, section := range userConfig.Sections() {
		for _, key := range section.Keys() {
			if key.Value() == "" {
				continue
			}

			defaultSec, err := masterFile.GetSection(section.Name())
			if err != nil {
				defaultSec, _ = masterFile.NewSection(section.Name())
			}
			defaultKey, err := defaultSec.GetKey(key.Name())
			if err != nil {
				defaultKey, _ = defaultSec.NewKey(key.Name(), key.Value())
			}
			defaultKey.SetValue(key.Value())
		}
	}

	configFiles = append(configFiles, configFile)
	return nil
}

func (cfg *Cfg) loadConfiguration(args *CommandLineArgs) (*ini.File, error) {
	var err error

	// load config defaults
	defaultConfigFile := path.Join(HomePath, "conf/defaults.ini")
	configFiles = append(configFiles, defaultConfigFile)

	// check if config file exists
	if _, err := os.Stat(defaultConfigFile); os.IsNotExist(err) {
		fmt.Println("Grafana-server Init Failed: Could not find config defaults, make sure homepath command line parameter is set or working directory is homepath")
		os.Exit(1)
	}

	// load defaults
	parsedFile, err := ini.Load(defaultConfigFile)
	if err != nil {
		fmt.Printf("Failed to parse defaults.ini, %v\n", err)
		os.Exit(1)
		return nil, err
	}

	parsedFile.BlockMode = false

	// command line props
	commandLineProps := getCommandLineProperties(args.Args)
	// load default overrides
	applyCommandLineDefaultProperties(commandLineProps, parsedFile)

	// load specified config file
	err = loadSpecifiedConfigFile(args.Config, parsedFile)
	if err != nil {
		err2 := cfg.initLogging(parsedFile)
		if err2 != nil {
			return nil, err2
		}
		log.Fatalf(3, err.Error())
	}

	// apply environment overrides
	err = applyEnvVariableOverrides(parsedFile)
	if err != nil {
		return nil, err
	}

	// apply command line overrides
	applyCommandLineProperties(commandLineProps, parsedFile)

	// evaluate config values containing environment variables
	err = expandConfig(parsedFile)
	if err != nil {
		return nil, err
	}

	// update data path and logging config
	dataPath, err := valueAsString(parsedFile.Section("paths"), "data", "")
	if err != nil {
		return nil, err
	}
	cfg.DataPath = makeAbsolute(dataPath, HomePath)
	err = cfg.initLogging(parsedFile)
	if err != nil {
		return nil, err
	}

	return parsedFile, err
}

func pathExists(path string) bool {
	_, err := os.Stat(path)
	if err == nil {
		return true
	}
	if os.IsNotExist(err) {
		return false
	}
	return false
}

func setHomePath(args *CommandLineArgs) {
	if args.HomePath != "" {
		HomePath = args.HomePath
		return
	}

	HomePath, _ = filepath.Abs(".")
	// check if homepath is correct
	if pathExists(filepath.Join(HomePath, "conf/defaults.ini")) {
		return
	}

	// try down one path
	if pathExists(filepath.Join(HomePath, "../conf/defaults.ini")) {
		HomePath = filepath.Join(HomePath, "../")
	}
}

var skipStaticRootValidation = false

func NewCfg() *Cfg {
	return &Cfg{
		Logger: log.New("settings"),
		Raw:    ini.Empty(),
	}
}

func (cfg *Cfg) validateStaticRootPath() error {
	if skipStaticRootValidation {
		return nil
	}

	if _, err := os.Stat(path.Join(StaticRootPath, "build")); err != nil {
		cfg.Logger.Error("Failed to detect generated javascript files in public/build")
	}

	return nil
}

func (cfg *Cfg) Load(args *CommandLineArgs) error {
	setHomePath(args)

	iniFile, err := cfg.loadConfiguration(args)
	if err != nil {
		return err
	}

	cfg.Raw = iniFile

	// Temporary keep global, to make refactor in steps
	Raw = cfg.Raw

	cfg.BuildVersion = BuildVersion
	cfg.BuildCommit = BuildCommit
	cfg.BuildStamp = BuildStamp
	cfg.BuildBranch = BuildBranch
	cfg.IsEnterprise = IsEnterprise
	cfg.Packaging = Packaging

	ApplicationName = APP_NAME

	Env, err = valueAsString(iniFile.Section(""), "app_mode", "development")
	if err != nil {
		return err
	}
	InstanceName, err = valueAsString(iniFile.Section(""), "instance_name", "unknown_instance_name")
	if err != nil {
		return err
	}
	plugins, err := valueAsString(iniFile.Section("paths"), "plugins", "")
	if err != nil {
		return err
	}
	PluginsPath = makeAbsolute(plugins, HomePath)
	cfg.BundledPluginsPath = makeAbsolute("plugins-bundled", HomePath)
	provisioning, err := valueAsString(iniFile.Section("paths"), "provisioning", "")
	if err != nil {
		return err
	}
	cfg.ProvisioningPath = makeAbsolute(provisioning, HomePath)
	if err := readServerSettings(iniFile, cfg); err != nil {
		return err
	}

	// read data proxy settings
	dataproxy := iniFile.Section("dataproxy")
	DataProxyLogging = dataproxy.Key("logging").MustBool(false)
	DataProxyTimeout = dataproxy.Key("timeout").MustInt(30)
	cfg.SendUserHeader = dataproxy.Key("send_user_header").MustBool(false)

	if err := readSecuritySettings(iniFile, cfg); err != nil {
		return err
	}

	if err := readSnapshotsSettings(iniFile); err != nil {
		return err
	}

	// read dashboard settings
	dashboards := iniFile.Section("dashboards")
	DashboardVersionsToKeep = dashboards.Key("versions_to_keep").MustInt(20)
	MinRefreshInterval, err = valueAsString(dashboards, "min_refresh_interval", "5s")
	if err != nil {
		return err
	}

	cfg.DefaultHomeDashboardPath = dashboards.Key("default_home_dashboard_path").MustString("")

	if err := readUserSettings(iniFile, cfg); err != nil {
		return err
	}

	if err := readAuthSettings(iniFile, cfg); err != nil {
		return err
	}

	if err := readAuthProxySettings(iniFile, cfg); err != nil {
		return err
	}

	if err := readRenderingSettings(iniFile, cfg); err != nil {
		return err
	}

	cfg.TempDataLifetime = iniFile.Section("paths").Key("temp_data_lifetime").MustDuration(time.Second * 3600 * 24)
	cfg.MetricsEndpointEnabled = iniFile.Section("metrics").Key("enabled").MustBool(true)
	cfg.MetricsEndpointBasicAuthUsername, err = valueAsString(iniFile.Section("metrics"), "basic_auth_username", "")
	if err != nil {
		return err
	}
	cfg.MetricsEndpointBasicAuthPassword, err = valueAsString(iniFile.Section("metrics"), "basic_auth_password", "")
	if err != nil {
		return err
	}
	cfg.MetricsEndpointDisableTotalStats = iniFile.Section("metrics").Key("disable_total_stats").MustBool(false)

	analytics := iniFile.Section("analytics")
	ReportingEnabled = analytics.Key("reporting_enabled").MustBool(true)
	CheckForUpdates = analytics.Key("check_for_updates").MustBool(true)
	GoogleAnalyticsId = analytics.Key("google_analytics_ua_id").String()
	GoogleTagManagerId = analytics.Key("google_tag_manager_id").String()

	if err := readAlertingSettings(iniFile); err != nil {
		return err
	}

	explore := iniFile.Section("explore")
	ExploreEnabled = explore.Key("enabled").MustBool(true)

	panelsSection := iniFile.Section("panels")
	cfg.DisableSanitizeHtml = panelsSection.Key("disable_sanitize_html").MustBool(false)

	pluginsSection := iniFile.Section("plugins")
	cfg.PluginsEnableAlpha = pluginsSection.Key("enable_alpha").MustBool(false)
	cfg.PluginsAppsSkipVerifyTLS = pluginsSection.Key("app_tls_skip_verify_insecure").MustBool(false)
	cfg.PluginSettings = extractPluginSettings(iniFile.Sections())
	pluginsAllowUnsigned := pluginsSection.Key("allow_loading_unsigned_plugins").MustString("")
	for _, plug := range strings.Split(pluginsAllowUnsigned, ",") {
		plug = strings.TrimSpace(plug)
		cfg.PluginsAllowUnsigned = append(cfg.PluginsAllowUnsigned, plug)
	}

	// Read and populate feature toggles list
	featureTogglesSection := iniFile.Section("feature_toggles")
	cfg.FeatureToggles = make(map[string]bool)
	featuresTogglesStr, err := valueAsString(featureTogglesSection, "enable", "")
	if err != nil {
		return err
	}
	for _, feature := range util.SplitString(featuresTogglesStr) {
		cfg.FeatureToggles[feature] = true
	}
	FeatureToggles = cfg.FeatureToggles

	// check old location for this option
	if panelsSection.Key("enable_alpha").MustBool(false) {
		cfg.PluginsEnableAlpha = true
	}

	cfg.readLDAPConfig()
	cfg.readSessionConfig()
	cfg.readSmtpSettings()
	cfg.readQuotaSettings()

	if VerifyEmailEnabled && !cfg.Smtp.Enabled {
		log.Warn("require_email_validation is enabled but smtp is disabled")
	}

	// check old key  name
	GrafanaComUrl, err = valueAsString(iniFile.Section("grafana_net"), "url", "")
	if err != nil {
		return err
	}
	if GrafanaComUrl == "" {
		GrafanaComUrl, err = valueAsString(iniFile.Section("grafana_com"), "url", "https://grafana.com")
		if err != nil {
			return err
		}
	}

	imageUploadingSection := iniFile.Section("external_image_storage")
	ImageUploadProvider, err = valueAsString(imageUploadingSection, "provider", "")
	if err != nil {
		return err
	}

	enterprise := iniFile.Section("enterprise")
	cfg.EnterpriseLicensePath, err = valueAsString(enterprise, "license_path", filepath.Join(cfg.DataPath, "license.jwt"))
	if err != nil {
		return err
	}

	cacheServer := iniFile.Section("remote_cache")
	dbName, err := valueAsString(cacheServer, "type", "database")
	if err != nil {
		return err
	}
	connStr, err := valueAsString(cacheServer, "connstr", "")
	if err != nil {
		return err
	}
	cfg.RemoteCacheOptions = &RemoteCacheOptions{
		Name:    dbName,
		ConnStr: connStr,
	}

	return nil
}

func valueAsString(section *ini.Section, keyName string, defaultValue string) (value string, err error) {
	defer func() {
		if err_ := recover(); err_ != nil {
			err = errors.New("Invalid value for key '" + keyName + "' in configuration file")
		}
	}()

	return section.Key(keyName).MustString(defaultValue), nil
}

type RemoteCacheOptions struct {
	Name    string
	ConnStr string
}

func (cfg *Cfg) readLDAPConfig() {
	ldapSec := cfg.Raw.Section("auth.ldap")
	LDAPConfigFile = ldapSec.Key("config_file").String()
	LDAPSyncCron = ldapSec.Key("sync_cron").String()
	LDAPEnabled = ldapSec.Key("enabled").MustBool(false)
	LDAPActiveSyncEnabled = ldapSec.Key("active_sync_enabled").MustBool(false)
	LDAPAllowSignup = ldapSec.Key("allow_sign_up").MustBool(true)
}

func (cfg *Cfg) readSessionConfig() {
	sec, _ := cfg.Raw.GetSection("session")

	if sec != nil {
		cfg.Logger.Warn(
			"[Removed] Session setting was removed in v6.2, use remote_cache option instead",
		)
	}
}

func (cfg *Cfg) initLogging(file *ini.File) error {
	logModeStr, err := valueAsString(file.Section("log"), "mode", "console")
	if err != nil {
		return err
	}
	// split on comma
	logModes := strings.Split(logModeStr, ",")
	// also try space
	if len(logModes) == 1 {
		logModes = strings.Split(logModeStr, " ")
	}
	logsPath, err := valueAsString(file.Section("paths"), "logs", "")
	if err != nil {
		return err
	}
	cfg.LogsPath = makeAbsolute(logsPath, HomePath)
	return log.ReadLoggingConfig(logModes, cfg.LogsPath, file)
}

func (cfg *Cfg) LogConfigSources() {
	var text bytes.Buffer

	for _, file := range configFiles {
		cfg.Logger.Info("Config loaded from", "file", file)
	}

	if len(appliedCommandLineProperties) > 0 {
		for _, prop := range appliedCommandLineProperties {
			cfg.Logger.Info("Config overridden from command line", "arg", prop)
		}
	}

	if len(appliedEnvOverrides) > 0 {
		text.WriteString("\tEnvironment variables used:\n")
		for _, prop := range appliedEnvOverrides {
			cfg.Logger.Info("Config overridden from Environment variable", "var", prop)
		}
	}

	cfg.Logger.Info("Path Home", "path", HomePath)
	cfg.Logger.Info("Path Data", "path", cfg.DataPath)
	cfg.Logger.Info("Path Logs", "path", cfg.LogsPath)
	cfg.Logger.Info("Path Plugins", "path", PluginsPath)
	cfg.Logger.Info("Path Provisioning", "path", cfg.ProvisioningPath)
	cfg.Logger.Info("App mode " + Env)
}

type DynamicSection struct {
	section *ini.Section
	Logger  log.Logger
}

// Key dynamically overrides keys with environment variables.
// As a side effect, the value of the setting key will be updated if an environment variable is present.
func (s *DynamicSection) Key(k string) *ini.Key {
	envKey := envKey(s.section.Name(), k)
	envValue := os.Getenv(envKey)
	key := s.section.Key(k)

	if len(envValue) == 0 {
		return key
	}

	key.SetValue(envValue)
	if shouldRedactKey(envKey) {
		envValue = REDACTED_PASSWORD
	}
	s.Logger.Info("Config overridden from Environment variable", "var", fmt.Sprintf("%s=%s", envKey, envValue))

	return key
}

// SectionWithEnvOverrides dynamically overrides keys with environment variables.
// As a side effect, the value of the setting key will be updated if an environment variable is present.
func (cfg *Cfg) SectionWithEnvOverrides(s string) *DynamicSection {
	return &DynamicSection{cfg.Raw.Section(s), cfg.Logger}
}

func IsExpressionsEnabled() bool {
	v, ok := FeatureToggles["expressions"]
	if !ok {
		return false
	}
	return v
}

func readSecuritySettings(iniFile *ini.File, cfg *Cfg) error {
	security := iniFile.Section("security")
	var err error
	SecretKey, err = valueAsString(security, "secret_key", "")
	if err != nil {
		return err
	}
	DisableGravatar = security.Key("disable_gravatar").MustBool(true)
	cfg.DisableBruteForceLoginProtection = security.Key("disable_brute_force_login_protection").MustBool(false)
	DisableBruteForceLoginProtection = cfg.DisableBruteForceLoginProtection

	CookieSecure = security.Key("cookie_secure").MustBool(false)
	cfg.CookieSecure = CookieSecure

	samesiteString, err := valueAsString(security, "cookie_samesite", "lax")
	if err != nil {
		return err
	}

	if samesiteString == "disabled" {
		CookieSameSiteDisabled = true
		cfg.CookieSameSiteDisabled = CookieSameSiteDisabled
	} else {
		validSameSiteValues := map[string]http.SameSite{
			"lax":    http.SameSiteLaxMode,
			"strict": http.SameSiteStrictMode,
			"none":   http.SameSiteNoneMode,
		}

		if samesite, ok := validSameSiteValues[samesiteString]; ok {
			CookieSameSiteMode = samesite
			cfg.CookieSameSiteMode = CookieSameSiteMode
		} else {
			CookieSameSiteMode = http.SameSiteLaxMode
			cfg.CookieSameSiteMode = CookieSameSiteMode
		}
	}
	AllowEmbedding = security.Key("allow_embedding").MustBool(false)

	ContentTypeProtectionHeader = security.Key("x_content_type_options").MustBool(true)
	XSSProtectionHeader = security.Key("x_xss_protection").MustBool(true)
	StrictTransportSecurity = security.Key("strict_transport_security").MustBool(false)
	StrictTransportSecurityMaxAge = security.Key("strict_transport_security_max_age_seconds").MustInt(86400)
	StrictTransportSecurityPreload = security.Key("strict_transport_security_preload").MustBool(false)
	StrictTransportSecuritySubDomains = security.Key("strict_transport_security_subdomains").MustBool(false)

	//  read data source proxy white list
	DataProxyWhiteList = make(map[string]bool)
	securityStr, err := valueAsString(security, "data_source_proxy_whitelist", "")
	if err != nil {
		return err
	}
	for _, hostAndIp := range util.SplitString(securityStr) {
		DataProxyWhiteList[hostAndIp] = true
	}

	// admin
	cfg.DisableInitAdminCreation = security.Key("disable_initial_admin_creation").MustBool(false)
	AdminUser, err = valueAsString(security, "admin_user", "")
	if err != nil {
		return err
	}
	AdminPassword, err = valueAsString(security, "admin_password", "")
	if err != nil {
		return err
	}

	return nil
}

func readAuthSettings(iniFile *ini.File, cfg *Cfg) error {
	auth := iniFile.Section("auth")

	LoginCookieName, err := valueAsString(auth, "login_cookie_name", "grafana_session")
	if err != nil {
		return err
	}
	cfg.LoginCookieName = LoginCookieName
	cfg.LoginMaxInactiveLifetimeDays = auth.Key("login_maximum_inactive_lifetime_days").MustInt(7)

	LoginMaxLifetimeDays = auth.Key("login_maximum_lifetime_days").MustInt(30)
	cfg.LoginMaxLifetimeDays = LoginMaxLifetimeDays
	cfg.ApiKeyMaxSecondsToLive = auth.Key("api_key_max_seconds_to_live").MustInt64(-1)

	cfg.TokenRotationIntervalMinutes = auth.Key("token_rotation_interval_minutes").MustInt(10)
	if cfg.TokenRotationIntervalMinutes < 2 {
		cfg.TokenRotationIntervalMinutes = 2
	}

	DisableLoginForm = auth.Key("disable_login_form").MustBool(false)
	DisableSignoutMenu = auth.Key("disable_signout_menu").MustBool(false)
	OAuthAutoLogin = auth.Key("oauth_auto_login").MustBool(false)
	cfg.OAuthCookieMaxAge = auth.Key("oauth_state_cookie_max_age").MustInt(60)
	SignoutRedirectUrl, err = valueAsString(auth, "signout_redirect_url", "")
	if err != nil {
		return err
	}

	// SAML auth
	cfg.SAMLEnabled = iniFile.Section("auth.saml").Key("enabled").MustBool(false)

	// anonymous access
	AnonymousEnabled = iniFile.Section("auth.anonymous").Key("enabled").MustBool(false)
	AnonymousOrgName, err = valueAsString(iniFile.Section("auth.anonymous"), "org_name", "")
	if err != nil {
		return err
	}
	AnonymousOrgRole, err = valueAsString(iniFile.Section("auth.anonymous"), "org_role", "")
	if err != nil {
		return err
	}
	cfg.AnonymousHideVersion = iniFile.Section("auth.anonymous").Key("hide_version").MustBool(false)

	// basic auth
	authBasic := iniFile.Section("auth.basic")
	BasicAuthEnabled = authBasic.Key("enabled").MustBool(true)

	return nil
}

func readUserSettings(iniFile *ini.File, cfg *Cfg) error {
	users := iniFile.Section("users")
	AllowUserSignUp = users.Key("allow_sign_up").MustBool(true)
	AllowUserOrgCreate = users.Key("allow_org_create").MustBool(true)
	AutoAssignOrg = users.Key("auto_assign_org").MustBool(true)
	AutoAssignOrgId = users.Key("auto_assign_org_id").MustInt(1)
	AutoAssignOrgRole = users.Key("auto_assign_org_role").In("Editor", []string{"Editor", "Admin", "Viewer"})
	VerifyEmailEnabled = users.Key("verify_email_enabled").MustBool(false)
	var err error
	LoginHint, err = valueAsString(users, "login_hint", "")
	if err != nil {
		return err
	}
	PasswordHint, err = valueAsString(users, "password_hint", "")
	if err != nil {
		return err
	}
	DefaultTheme, err = valueAsString(users, "default_theme", "")
	if err != nil {
		return err
	}
	ExternalUserMngLinkUrl, err = valueAsString(users, "external_manage_link_url", "")
	if err != nil {
		return err
	}
	ExternalUserMngLinkName, err = valueAsString(users, "external_manage_link_name", "")
	if err != nil {
		return err
	}
	ExternalUserMngInfo, err = valueAsString(users, "external_manage_info", "")
	if err != nil {
		return err
	}
	ViewersCanEdit = users.Key("viewers_can_edit").MustBool(false)
	cfg.EditorsCanAdmin = users.Key("editors_can_admin").MustBool(false)

	return nil
}

func readAuthProxySettings(iniFile *ini.File, cfg *Cfg) error {
	authProxy := iniFile.Section("auth.proxy")
	AuthProxyEnabled = authProxy.Key("enabled").MustBool(false)

	var err error
	AuthProxyHeaderName, err = valueAsString(authProxy, "header_name", "")
	if err != nil {
		return err
	}
	AuthProxyHeaderProperty, err = valueAsString(authProxy, "header_property", "")
	if err != nil {
		return err
	}
	AuthProxyAutoSignUp = authProxy.Key("auto_sign_up").MustBool(true)
	AuthProxyEnableLoginToken = authProxy.Key("enable_login_token").MustBool(false)

	ldapSyncVal := authProxy.Key("ldap_sync_ttl").MustInt()
	syncVal := authProxy.Key("sync_ttl").MustInt()

	if ldapSyncVal != AUTH_PROXY_SYNC_TTL {
		AuthProxySyncTtl = ldapSyncVal
		cfg.Logger.Warn("[Deprecated] the configuration setting 'ldap_sync_ttl' is deprecated, please use 'sync_ttl' instead")
	} else {
		AuthProxySyncTtl = syncVal
	}

	AuthProxyWhitelist, err = valueAsString(authProxy, "whitelist", "")
	if err != nil {
		return err
	}

	AuthProxyHeaders = make(map[string]string)
	headers, err := valueAsString(authProxy, "headers", "")
	if err != nil {
		return err
	}
	for _, propertyAndHeader := range util.SplitString(headers) {
		split := strings.SplitN(propertyAndHeader, ":", 2)
		if len(split) == 2 {
			AuthProxyHeaders[split[0]] = split[1]
		}
	}

	return nil
}

func readRenderingSettings(iniFile *ini.File, cfg *Cfg) error {
	renderSec := iniFile.Section("rendering")
	var err error
	cfg.RendererUrl, err = valueAsString(renderSec, "server_url", "")
	if err != nil {
		return err
	}
	cfg.RendererCallbackUrl, err = valueAsString(renderSec, "callback_url", "")
	if err != nil {
		return err
	}
	if cfg.RendererCallbackUrl == "" {
		cfg.RendererCallbackUrl = AppUrl
	} else {
		if cfg.RendererCallbackUrl[len(cfg.RendererCallbackUrl)-1] != '/' {
			cfg.RendererCallbackUrl += "/"
		}
		_, err := url.Parse(cfg.RendererCallbackUrl)
		if err != nil {
			log.Fatalf(4, "Invalid callback_url(%s): %s", cfg.RendererCallbackUrl, err)
		}
	}
	cfg.RendererConcurrentRequestLimit = renderSec.Key("concurrent_render_request_limit").MustInt(30)

	cfg.ImagesDir = filepath.Join(cfg.DataPath, "png")

	return nil
}

func readAlertingSettings(iniFile *ini.File) error {
	alerting := iniFile.Section("alerting")
	AlertingEnabled = alerting.Key("enabled").MustBool(true)
	ExecuteAlerts = alerting.Key("execute_alerts").MustBool(true)
	AlertingRenderLimit = alerting.Key("concurrent_render_limit").MustInt(5)
	var err error
	AlertingErrorOrTimeout, err = valueAsString(alerting, "error_or_timeout", "alerting")
	if err != nil {
		return err
	}
	AlertingNoDataOrNullValues, err = valueAsString(alerting, "nodata_or_nullvalues", "no_data")
	if err != nil {
		return err
	}

	evaluationTimeoutSeconds := alerting.Key("evaluation_timeout_seconds").MustInt64(30)
	AlertingEvaluationTimeout = time.Second * time.Duration(evaluationTimeoutSeconds)
	notificationTimeoutSeconds := alerting.Key("notification_timeout_seconds").MustInt64(30)
	AlertingNotificationTimeout = time.Second * time.Duration(notificationTimeoutSeconds)
	AlertingMaxAttempts = alerting.Key("max_attempts").MustInt(3)
	AlertingMinInterval = alerting.Key("min_interval_seconds").MustInt64(1)

	return nil
}

func readSnapshotsSettings(iniFile *ini.File) error {
	snapshots := iniFile.Section("snapshots")
	var err error
	ExternalSnapshotUrl, err = valueAsString(snapshots, "external_snapshot_url", "")
	if err != nil {
		return err
	}
<<<<<<< HEAD
	ExternalSnapshotName, err = valueAsString(snapshots, "external_snapshot_name", "")
=======
	for _, feature := range util.SplitString(featuresTogglesStr) {
		cfg.FeatureToggles[feature] = true
	}
	FeatureToggles = cfg.FeatureToggles

	// check old location for this option
	if panelsSection.Key("enable_alpha").MustBool(false) {
		cfg.PluginsEnableAlpha = true
	}

	cfg.readLDAPConfig()
	cfg.readSessionConfig()
	cfg.readSmtpSettings()
	cfg.readQuotaSettings()

	if VerifyEmailEnabled && !cfg.Smtp.Enabled {
		log.Warnf("require_email_validation is enabled but smtp is disabled")
	}

	// check old key  name
	GrafanaComUrl, err = valueAsString(iniFile.Section("grafana_net"), "url", "")
>>>>>>> 415638cd
	if err != nil {
		return err
	}
	ExternalEnabled = snapshots.Key("external_enabled").MustBool(true)
	SnapShotRemoveExpired = snapshots.Key("snapshot_remove_expired").MustBool(true)
	SnapshotPublicMode = snapshots.Key("public_mode").MustBool(false)

	return nil
}

func readServerSettings(iniFile *ini.File, cfg *Cfg) error {
	server := iniFile.Section("server")
	var err error
	AppUrl, AppSubUrl, err = parseAppUrlAndSubUrl(server)
	if err != nil {
		return err
	}
	ServeFromSubPath = server.Key("serve_from_sub_path").MustBool(false)

	cfg.AppUrl = AppUrl
	cfg.AppSubUrl = AppSubUrl
	cfg.ServeFromSubPath = ServeFromSubPath

	Protocol = HTTP
	protocolStr, err := valueAsString(server, "protocol", "http")
	if err != nil {
		return err
	}
	if protocolStr == "https" {
		Protocol = HTTPS
		CertFile = server.Key("cert_file").String()
		KeyFile = server.Key("cert_key").String()
	}
	if protocolStr == "h2" {
		Protocol = HTTP2
		CertFile = server.Key("cert_file").String()
		KeyFile = server.Key("cert_key").String()
	}
	if protocolStr == "socket" {
		Protocol = SOCKET
		SocketPath = server.Key("socket").String()
	}

	Domain, err = valueAsString(server, "domain", "localhost")
	if err != nil {
		return err
	}
	HttpAddr, err = valueAsString(server, "http_addr", DEFAULT_HTTP_ADDR)
	if err != nil {
		return err
	}
	HttpPort, err = valueAsString(server, "http_port", "3000")
	if err != nil {
		return err
	}
	RouterLogging = server.Key("router_logging").MustBool(false)

	EnableGzip = server.Key("enable_gzip").MustBool(false)
	EnforceDomain = server.Key("enforce_domain").MustBool(false)
	staticRoot, err := valueAsString(server, "static_root_path", "")
	if err != nil {
		return err
	}
	StaticRootPath = makeAbsolute(staticRoot, HomePath)
	cfg.StaticRootPath = StaticRootPath

	if err := cfg.validateStaticRootPath(); err != nil {
		return err
	}

	return nil
}<|MERGE_RESOLUTION|>--- conflicted
+++ resolved
@@ -700,7 +700,24 @@
 	if err := readRenderingSettings(iniFile, cfg); err != nil {
 		return err
 	}
-
+	cfg.RendererCallbackUrl, err = valueAsString(renderSec, "callback_url", "")
+	if err != nil {
+		return err
+	}
+	if cfg.RendererCallbackUrl == "" {
+		cfg.RendererCallbackUrl = AppUrl
+	} else {
+		if cfg.RendererCallbackUrl[len(cfg.RendererCallbackUrl)-1] != '/' {
+			cfg.RendererCallbackUrl += "/"
+		}
+		_, err := url.Parse(cfg.RendererCallbackUrl)
+		if err != nil {
+			log.Fatalf(4, "Invalid callback_url(%s): %s", cfg.RendererCallbackUrl, err)
+		}
+	}
+	cfg.RendererConcurrentRequestLimit = renderSec.Key("concurrent_render_request_limit").MustInt(30)
+
+	cfg.ImagesDir = filepath.Join(cfg.DataPath, "png")
 	cfg.TempDataLifetime = iniFile.Section("paths").Key("temp_data_lifetime").MustDuration(time.Second * 3600 * 24)
 	cfg.MetricsEndpointEnabled = iniFile.Section("metrics").Key("enabled").MustBool(true)
 	cfg.MetricsEndpointBasicAuthUsername, err = valueAsString(iniFile.Section("metrics"), "basic_auth_username", "")
@@ -762,7 +779,7 @@
 	cfg.readQuotaSettings()
 
 	if VerifyEmailEnabled && !cfg.Smtp.Enabled {
-		log.Warn("require_email_validation is enabled but smtp is disabled")
+		log.Warnf("require_email_validation is enabled but smtp is disabled")
 	}
 
 	// check old key  name
@@ -1150,7 +1167,7 @@
 		}
 		_, err := url.Parse(cfg.RendererCallbackUrl)
 		if err != nil {
-			log.Fatalf(4, "Invalid callback_url(%s): %s", cfg.RendererCallbackUrl, err)
+			log.Fatal(4, "Invalid callback_url(%s): %s", cfg.RendererCallbackUrl, err)
 		}
 	}
 	cfg.RendererConcurrentRequestLimit = renderSec.Key("concurrent_render_request_limit").MustInt(30)
@@ -1192,31 +1209,7 @@
 	if err != nil {
 		return err
 	}
-<<<<<<< HEAD
 	ExternalSnapshotName, err = valueAsString(snapshots, "external_snapshot_name", "")
-=======
-	for _, feature := range util.SplitString(featuresTogglesStr) {
-		cfg.FeatureToggles[feature] = true
-	}
-	FeatureToggles = cfg.FeatureToggles
-
-	// check old location for this option
-	if panelsSection.Key("enable_alpha").MustBool(false) {
-		cfg.PluginsEnableAlpha = true
-	}
-
-	cfg.readLDAPConfig()
-	cfg.readSessionConfig()
-	cfg.readSmtpSettings()
-	cfg.readQuotaSettings()
-
-	if VerifyEmailEnabled && !cfg.Smtp.Enabled {
-		log.Warnf("require_email_validation is enabled but smtp is disabled")
-	}
-
-	// check old key  name
-	GrafanaComUrl, err = valueAsString(iniFile.Section("grafana_net"), "url", "")
->>>>>>> 415638cd
 	if err != nil {
 		return err
 	}
