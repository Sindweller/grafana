package cloudwatch

import (
	"context"
	"fmt"
	"testing"
	"time"

	"github.com/aws/aws-sdk-go/aws"
	"github.com/aws/aws-sdk-go/aws/session"
	"github.com/aws/aws-sdk-go/service/cloudwatchlogs"
	"github.com/aws/aws-sdk-go/service/cloudwatchlogs/cloudwatchlogsiface"
	"github.com/grafana/grafana-plugin-sdk-go/data"
	"github.com/grafana/grafana/pkg/components/simplejson"
	"github.com/grafana/grafana/pkg/tsdb"

	"github.com/stretchr/testify/assert"
	"github.com/stretchr/testify/require"
)

func TestQuery_DescribeLogGroups(t *testing.T) {
	origNewCWLogsClient := newCWLogsClient
	t.Cleanup(func() {
		newCWLogsClient = origNewCWLogsClient
	})

	var cli fakeCWLogsClient

	newCWLogsClient = func(sess *session.Session) cloudwatchlogsiface.CloudWatchLogsAPI {
		return cli
	}

	t.Run("Empty log group name prefix", func(t *testing.T) {
		cli = fakeCWLogsClient{
			logGroups: cloudwatchlogs.DescribeLogGroupsOutput{
				LogGroups: []*cloudwatchlogs.LogGroup{
					{
						LogGroupName: aws.String("group_a"),
					},
					{
						LogGroupName: aws.String("group_b"),
					},
					{
						LogGroupName: aws.String("group_c"),
					},
				},
			},
		}

<<<<<<< HEAD
		executor := &cloudWatchExecutor{}
=======
		executor := newExecutor()
>>>>>>> 2446ee08
		resp, err := executor.Query(context.Background(), fakeDataSource(), &tsdb.TsdbQuery{
			Queries: []*tsdb.Query{
				{
					Model: simplejson.NewFromAny(map[string]interface{}{
						"type":    "logAction",
						"subtype": "DescribeLogGroups",
						"limit":   50,
					}),
				},
			},
		})
		require.NoError(t, err)
		require.NotNil(t, resp)

		assert.Equal(t, &tsdb.Response{
			Results: map[string]*tsdb.QueryResult{
				"": {
					Dataframes: tsdb.NewDecodedDataFrames(data.Frames{
						&data.Frame{
							Name: "logGroups",
							Fields: []*data.Field{
								data.NewField("logGroupName", nil, []*string{
									aws.String("group_a"), aws.String("group_b"), aws.String("group_c"),
								}),
							},
							Meta: &data.FrameMeta{
								PreferredVisualization: "logs",
							},
						},
					}),
				},
			},
		}, resp)
	})

	t.Run("Non-empty log group name prefix", func(t *testing.T) {
		cli = fakeCWLogsClient{
			logGroups: cloudwatchlogs.DescribeLogGroupsOutput{
				LogGroups: []*cloudwatchlogs.LogGroup{
					{
						LogGroupName: aws.String("group_a"),
					},
					{
						LogGroupName: aws.String("group_b"),
					},
					{
						LogGroupName: aws.String("group_c"),
					},
				},
			},
		}

<<<<<<< HEAD
		executor := &cloudWatchExecutor{}
=======
		executor := newExecutor()
>>>>>>> 2446ee08
		resp, err := executor.Query(context.Background(), fakeDataSource(), &tsdb.TsdbQuery{
			Queries: []*tsdb.Query{
				{
					Model: simplejson.NewFromAny(map[string]interface{}{
						"type":               "logAction",
						"subtype":            "DescribeLogGroups",
						"logGroupNamePrefix": "g",
					}),
				},
			},
		})
		require.NoError(t, err)
		require.NotNil(t, resp)

		assert.Equal(t, &tsdb.Response{
			Results: map[string]*tsdb.QueryResult{
				"": {
					Dataframes: tsdb.NewDecodedDataFrames(data.Frames{
						&data.Frame{
							Name: "logGroups",
							Fields: []*data.Field{
								data.NewField("logGroupName", nil, []*string{
									aws.String("group_a"), aws.String("group_b"), aws.String("group_c"),
								}),
							},
							Meta: &data.FrameMeta{
								PreferredVisualization: "logs",
							},
						},
					}),
				},
			},
		}, resp)
	})
}

func TestQuery_GetLogGroupFields(t *testing.T) {
	origNewCWLogsClient := newCWLogsClient
	t.Cleanup(func() {
		newCWLogsClient = origNewCWLogsClient
	})

	var cli fakeCWLogsClient

	newCWLogsClient = func(sess *session.Session) cloudwatchlogsiface.CloudWatchLogsAPI {
		return cli
	}

	cli = fakeCWLogsClient{
		logGroupFields: cloudwatchlogs.GetLogGroupFieldsOutput{
			LogGroupFields: []*cloudwatchlogs.LogGroupField{
				{
					Name:    aws.String("field_a"),
					Percent: aws.Int64(100),
				},
				{
					Name:    aws.String("field_b"),
					Percent: aws.Int64(30),
				},
				{
					Name:    aws.String("field_c"),
					Percent: aws.Int64(55),
				},
			},
		},
	}

	const refID = "A"

<<<<<<< HEAD
	executor := &cloudWatchExecutor{}
=======
	executor := newExecutor()
>>>>>>> 2446ee08
	resp, err := executor.Query(context.Background(), fakeDataSource(), &tsdb.TsdbQuery{
		Queries: []*tsdb.Query{
			{
				RefId: refID,
				Model: simplejson.NewFromAny(map[string]interface{}{
					"type":         "logAction",
					"subtype":      "GetLogGroupFields",
					"logGroupName": "group_a",
					"limit":        50,
				}),
			},
		},
	})
	require.NoError(t, err)
	require.NotNil(t, resp)

	expFrame := &data.Frame{
		Name: refID,
		Fields: []*data.Field{
			data.NewField("name", nil, []*string{
				aws.String("field_a"), aws.String("field_b"), aws.String("field_c"),
			}),
			data.NewField("percent", nil, []*int64{
				aws.Int64(100), aws.Int64(30), aws.Int64(55),
			}),
		},
		Meta: &data.FrameMeta{
			PreferredVisualization: "logs",
		},
	}
	expFrame.RefID = refID
	assert.Equal(t, &tsdb.Response{
		Results: map[string]*tsdb.QueryResult{
			refID: {
				Dataframes: tsdb.NewDecodedDataFrames(data.Frames{expFrame}),
				RefId:      refID,
			},
		},
	}, resp)
}

func TestQuery_StartQuery(t *testing.T) {
	origNewCWLogsClient := newCWLogsClient
	t.Cleanup(func() {
		newCWLogsClient = origNewCWLogsClient
	})

	var cli fakeCWLogsClient

	newCWLogsClient = func(sess *session.Session) cloudwatchlogsiface.CloudWatchLogsAPI {
		return cli
	}

	t.Run("invalid time range", func(t *testing.T) {
		cli = fakeCWLogsClient{
			logGroupFields: cloudwatchlogs.GetLogGroupFieldsOutput{
				LogGroupFields: []*cloudwatchlogs.LogGroupField{
					{
						Name:    aws.String("field_a"),
						Percent: aws.Int64(100),
					},
					{
						Name:    aws.String("field_b"),
						Percent: aws.Int64(30),
					},
					{
						Name:    aws.String("field_c"),
						Percent: aws.Int64(55),
					},
				},
			},
		}

		timeRange := &tsdb.TimeRange{
			From: "1584873443000",
			To:   "1584700643000",
		}

<<<<<<< HEAD
		executor := &cloudWatchExecutor{}
=======
		executor := newExecutor()
>>>>>>> 2446ee08
		_, err := executor.Query(context.Background(), fakeDataSource(), &tsdb.TsdbQuery{
			TimeRange: timeRange,
			Queries: []*tsdb.Query{
				{
					Model: simplejson.NewFromAny(map[string]interface{}{
						"type":        "logAction",
						"subtype":     "StartQuery",
						"limit":       50,
						"region":      "default",
						"queryString": "fields @message",
					}),
				},
			},
		})
		require.Error(t, err)

		assert.Equal(t, fmt.Errorf("invalid time range: start time must be before end time"), err)
	})

	t.Run("valid time range", func(t *testing.T) {
		const refID = "A"
		cli = fakeCWLogsClient{
			logGroupFields: cloudwatchlogs.GetLogGroupFieldsOutput{
				LogGroupFields: []*cloudwatchlogs.LogGroupField{
					{
						Name:    aws.String("field_a"),
						Percent: aws.Int64(100),
					},
					{
						Name:    aws.String("field_b"),
						Percent: aws.Int64(30),
					},
					{
						Name:    aws.String("field_c"),
						Percent: aws.Int64(55),
					},
				},
			},
		}

		timeRange := &tsdb.TimeRange{
			From: "1584700643000",
			To:   "1584873443000",
		}

<<<<<<< HEAD
		executor := &cloudWatchExecutor{}
=======
		executor := newExecutor()
>>>>>>> 2446ee08
		resp, err := executor.Query(context.Background(), fakeDataSource(), &tsdb.TsdbQuery{
			TimeRange: timeRange,
			Queries: []*tsdb.Query{
				{
					RefId: refID,
					Model: simplejson.NewFromAny(map[string]interface{}{
						"type":        "logAction",
						"subtype":     "StartQuery",
						"limit":       50,
						"region":      "default",
						"queryString": "fields @message",
					}),
				},
			},
		})
		require.NoError(t, err)

		expFrame := data.NewFrame(
			refID,
			data.NewField("queryId", nil, []string{"abcd-efgh-ijkl-mnop"}),
		)
		expFrame.RefID = refID
		expFrame.Meta = &data.FrameMeta{
			Custom: map[string]interface{}{
				"Region": "default",
			},
			PreferredVisualization: "logs",
		}
		assert.Equal(t, &tsdb.Response{
			Results: map[string]*tsdb.QueryResult{
				refID: {
					Dataframes: tsdb.NewDecodedDataFrames(data.Frames{expFrame}),
					RefId:      refID,
				},
			},
		}, resp)
	})
}

func TestQuery_StopQuery(t *testing.T) {
	origNewCWLogsClient := newCWLogsClient
	t.Cleanup(func() {
		newCWLogsClient = origNewCWLogsClient
	})

	var cli fakeCWLogsClient

	newCWLogsClient = func(sess *session.Session) cloudwatchlogsiface.CloudWatchLogsAPI {
		return cli
	}

	cli = fakeCWLogsClient{
		logGroupFields: cloudwatchlogs.GetLogGroupFieldsOutput{
			LogGroupFields: []*cloudwatchlogs.LogGroupField{
				{
					Name:    aws.String("field_a"),
					Percent: aws.Int64(100),
				},
				{
					Name:    aws.String("field_b"),
					Percent: aws.Int64(30),
				},
				{
					Name:    aws.String("field_c"),
					Percent: aws.Int64(55),
				},
			},
		},
	}

	timeRange := &tsdb.TimeRange{
		From: "1584873443000",
		To:   "1584700643000",
	}

<<<<<<< HEAD
	executor := &cloudWatchExecutor{}
=======
	executor := newExecutor()
>>>>>>> 2446ee08
	resp, err := executor.Query(context.Background(), fakeDataSource(), &tsdb.TsdbQuery{
		TimeRange: timeRange,
		Queries: []*tsdb.Query{
			{
				Model: simplejson.NewFromAny(map[string]interface{}{
					"type":    "logAction",
					"subtype": "StopQuery",
					"queryId": "abcd-efgh-ijkl-mnop",
				}),
			},
		},
	})
	require.NoError(t, err)

	expFrame := &data.Frame{
		Name: "StopQueryResponse",
		Fields: []*data.Field{
			data.NewField("success", nil, []bool{true}),
		},
		Meta: &data.FrameMeta{
			PreferredVisualization: "logs",
		},
	}
	assert.Equal(t, &tsdb.Response{
		Results: map[string]*tsdb.QueryResult{
			"": {
				Dataframes: tsdb.NewDecodedDataFrames(data.Frames{expFrame}),
			},
		},
	}, resp)
}

func TestQuery_GetQueryResults(t *testing.T) {
	origNewCWLogsClient := newCWLogsClient
	t.Cleanup(func() {
		newCWLogsClient = origNewCWLogsClient
	})

	var cli fakeCWLogsClient

	newCWLogsClient = func(sess *session.Session) cloudwatchlogsiface.CloudWatchLogsAPI {
		return cli
	}

	const refID = "A"
	cli = fakeCWLogsClient{
		queryResults: cloudwatchlogs.GetQueryResultsOutput{
			Results: [][]*cloudwatchlogs.ResultField{
				{
					{
						Field: aws.String("@timestamp"),
						Value: aws.String("2020-03-20 10:37:23.000"),
					},
					{
						Field: aws.String("field_b"),
						Value: aws.String("b_1"),
					},
					{
						Field: aws.String("@ptr"),
						Value: aws.String("abcdefg"),
					},
				},
				{
					{
						Field: aws.String("@timestamp"),
						Value: aws.String("2020-03-20 10:40:43.000"),
					},
					{
						Field: aws.String("field_b"),
						Value: aws.String("b_2"),
					},
					{
						Field: aws.String("@ptr"),
						Value: aws.String("hijklmnop"),
					},
				},
			},
			Statistics: &cloudwatchlogs.QueryStatistics{
				BytesScanned:   aws.Float64(512),
				RecordsMatched: aws.Float64(256),
				RecordsScanned: aws.Float64(1024),
			},
			Status: aws.String("Complete"),
		},
	}

<<<<<<< HEAD
	executor := &cloudWatchExecutor{}
=======
	executor := newExecutor()
>>>>>>> 2446ee08
	resp, err := executor.Query(context.Background(), fakeDataSource(), &tsdb.TsdbQuery{
		Queries: []*tsdb.Query{
			{
				RefId: refID,
				Model: simplejson.NewFromAny(map[string]interface{}{
					"type":    "logAction",
					"subtype": "GetQueryResults",
					"queryId": "abcd-efgh-ijkl-mnop",
				}),
			},
		},
	})
	require.NoError(t, err)

	time1, err := time.Parse("2006-01-02 15:04:05.000", "2020-03-20 10:37:23.000")
	require.NoError(t, err)
	time2, err := time.Parse("2006-01-02 15:04:05.000", "2020-03-20 10:40:43.000")
	require.NoError(t, err)
	expField1 := data.NewField("@timestamp", nil, []*time.Time{
		aws.Time(time1), aws.Time(time2),
	})
	expField1.SetConfig(&data.FieldConfig{DisplayName: "Time"})
	expField2 := data.NewField("field_b", nil, []*string{
		aws.String("b_1"), aws.String("b_2"),
	})
	expFrame := data.NewFrame(refID, expField1, expField2)
	expFrame.RefID = refID
	expFrame.Meta = &data.FrameMeta{
		Custom: map[string]interface{}{
			"Status": "Complete",
			"Statistics": cloudwatchlogs.QueryStatistics{
				BytesScanned:   aws.Float64(512),
				RecordsMatched: aws.Float64(256),
				RecordsScanned: aws.Float64(1024),
			},
		},
		PreferredVisualization: "logs",
	}

	assert.Equal(t, &tsdb.Response{
		Results: map[string]*tsdb.QueryResult{
			refID: {
				RefId:      refID,
				Dataframes: tsdb.NewDecodedDataFrames(data.Frames{expFrame}),
			},
		},
	}, resp)
}<|MERGE_RESOLUTION|>--- conflicted
+++ resolved
@@ -47,11 +47,7 @@
 			},
 		}
 
-<<<<<<< HEAD
-		executor := &cloudWatchExecutor{}
-=======
 		executor := newExecutor()
->>>>>>> 2446ee08
 		resp, err := executor.Query(context.Background(), fakeDataSource(), &tsdb.TsdbQuery{
 			Queries: []*tsdb.Query{
 				{
@@ -104,11 +100,7 @@
 			},
 		}
 
-<<<<<<< HEAD
-		executor := &cloudWatchExecutor{}
-=======
 		executor := newExecutor()
->>>>>>> 2446ee08
 		resp, err := executor.Query(context.Background(), fakeDataSource(), &tsdb.TsdbQuery{
 			Queries: []*tsdb.Query{
 				{
@@ -178,11 +170,7 @@
 
 	const refID = "A"
 
-<<<<<<< HEAD
-	executor := &cloudWatchExecutor{}
-=======
 	executor := newExecutor()
->>>>>>> 2446ee08
 	resp, err := executor.Query(context.Background(), fakeDataSource(), &tsdb.TsdbQuery{
 		Queries: []*tsdb.Query{
 			{
@@ -261,11 +249,7 @@
 			To:   "1584700643000",
 		}
 
-<<<<<<< HEAD
-		executor := &cloudWatchExecutor{}
-=======
 		executor := newExecutor()
->>>>>>> 2446ee08
 		_, err := executor.Query(context.Background(), fakeDataSource(), &tsdb.TsdbQuery{
 			TimeRange: timeRange,
 			Queries: []*tsdb.Query{
@@ -311,11 +295,7 @@
 			To:   "1584873443000",
 		}
 
-<<<<<<< HEAD
-		executor := &cloudWatchExecutor{}
-=======
 		executor := newExecutor()
->>>>>>> 2446ee08
 		resp, err := executor.Query(context.Background(), fakeDataSource(), &tsdb.TsdbQuery{
 			TimeRange: timeRange,
 			Queries: []*tsdb.Query{
@@ -391,11 +371,7 @@
 		To:   "1584700643000",
 	}
 
-<<<<<<< HEAD
-	executor := &cloudWatchExecutor{}
-=======
 	executor := newExecutor()
->>>>>>> 2446ee08
 	resp, err := executor.Query(context.Background(), fakeDataSource(), &tsdb.TsdbQuery{
 		TimeRange: timeRange,
 		Queries: []*tsdb.Query{
@@ -482,11 +458,7 @@
 		},
 	}
 
-<<<<<<< HEAD
-	executor := &cloudWatchExecutor{}
-=======
 	executor := newExecutor()
->>>>>>> 2446ee08
 	resp, err := executor.Query(context.Background(), fakeDataSource(), &tsdb.TsdbQuery{
 		Queries: []*tsdb.Query{
 			{
