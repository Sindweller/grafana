--- conflicted
+++ resolved
@@ -17,139 +17,18 @@
 
 // Session factory.
 // Stubbable by tests.
-<<<<<<< HEAD
+//nolint:gocritic
 var newSession = session.NewSession
-=======
-//nolint:gocritic
-var newSession = func(cfgs ...*aws.Config) (*session.Session, error) {
-	return session.NewSession(cfgs...)
-}
->>>>>>> 5f0be93e
 
 // STS credentials factory.
 // Stubbable by tests.
-<<<<<<< HEAD
+//nolint:gocritic
 var newSTSCredentials = stscreds.NewCredentials
 
 // EC2Metadata service factory.
 // Stubbable by tests.
+//nolint:gocritic
 var newEC2Metadata = ec2metadata.New
-=======
-//nolint:gocritic
-var newSTSService = func(p client.ConfigProvider, cfgs ...*aws.Config) stsiface.STSAPI {
-	return sts.New(p, cfgs...)
-}
-
-// EC2Metadata service factory.
-// Stubbable by tests.
-//nolint:gocritic
-var newEC2Metadata = func(p client.ConfigProvider, cfgs ...*aws.Config) *ec2metadata.EC2Metadata {
-	return ec2metadata.New(p, cfgs...)
-}
-
-func getCredentials(dsInfo *datasourceInfo) (*credentials.Credentials, error) {
-	cacheKey := fmt.Sprintf("%s:%s:%s:%s", dsInfo.AuthType, dsInfo.AccessKey, dsInfo.Profile, dsInfo.AssumeRoleArn)
-	credsCacheLock.RLock()
-	if env, ok := awsCredsCache[cacheKey]; ok {
-		if env.expiration != nil && env.expiration.After(time.Now().UTC()) {
-			result := env.credentials
-			credsCacheLock.RUnlock()
-			return result, nil
-		}
-	}
-	credsCacheLock.RUnlock()
-
-	accessKeyID := ""
-	secretAccessKey := ""
-	sessionToken := ""
-	var expiration *time.Time = nil
-	if dsInfo.AuthType == "arn" {
-		params := &sts.AssumeRoleInput{
-			RoleArn:         aws.String(dsInfo.AssumeRoleArn),
-			RoleSessionName: aws.String("GrafanaSession"),
-			DurationSeconds: aws.Int64(900),
-		}
-		if dsInfo.ExternalID != "" {
-			params.ExternalId = aws.String(dsInfo.ExternalID)
-		}
-
-		stsSess, err := newSession()
-		if err != nil {
-			return nil, err
-		}
-		stsCreds := credentials.NewChainCredentials(
-			[]credentials.Provider{
-				&credentials.EnvProvider{},
-				&credentials.SharedCredentialsProvider{Filename: "", Profile: dsInfo.Profile},
-				webIdentityProvider(stsSess),
-				remoteCredProvider(stsSess),
-			})
-		stsConfig := &aws.Config{
-			Region:      aws.String(dsInfo.Region),
-			Credentials: stsCreds,
-		}
-
-		sess, err := newSession(stsConfig)
-		if err != nil {
-			return nil, err
-		}
-		svc := newSTSService(sess, stsConfig)
-		resp, err := svc.AssumeRole(params)
-		if err != nil {
-			return nil, err
-		}
-		if resp.Credentials != nil {
-			accessKeyID = *resp.Credentials.AccessKeyId
-			secretAccessKey = *resp.Credentials.SecretAccessKey
-			sessionToken = *resp.Credentials.SessionToken
-			expiration = resp.Credentials.Expiration
-		}
-	} else {
-		now := time.Now()
-		e := now.Add(5 * time.Minute)
-		expiration = &e
-	}
-
-	sess, err := newSession()
-	if err != nil {
-		return nil, err
-	}
-	creds := credentials.NewChainCredentials(
-		[]credentials.Provider{
-			&credentials.StaticProvider{Value: credentials.Value{
-				AccessKeyID:     accessKeyID,
-				SecretAccessKey: secretAccessKey,
-				SessionToken:    sessionToken,
-			}},
-			&credentials.EnvProvider{},
-			&credentials.StaticProvider{Value: credentials.Value{
-				AccessKeyID:     dsInfo.AccessKey,
-				SecretAccessKey: dsInfo.SecretKey,
-			}},
-			&credentials.SharedCredentialsProvider{Filename: "", Profile: dsInfo.Profile},
-			webIdentityProvider(sess),
-			remoteCredProvider(sess),
-		})
-
-	credsCacheLock.Lock()
-	awsCredsCache[cacheKey] = envelope{
-		credentials: creds,
-		expiration:  expiration,
-	}
-	credsCacheLock.Unlock()
-
-	return creds, nil
-}
-
-func webIdentityProvider(sess *session.Session) credentials.Provider {
-	svc := newSTSService(sess)
-
-	roleARN := os.Getenv("AWS_ROLE_ARN")
-	tokenFilepath := os.Getenv("AWS_WEB_IDENTITY_TOKEN_FILE")
-	roleSessionName := os.Getenv("AWS_ROLE_SESSION_NAME")
-	return stscreds.NewWebIdentityRoleProvider(svc, roleARN, roleSessionName, tokenFilepath)
-}
->>>>>>> 5f0be93e
 
 func remoteCredProvider(sess *session.Session) credentials.Provider {
 	ecsCredURI := os.Getenv("AWS_CONTAINER_CREDENTIALS_RELATIVE_URI")
