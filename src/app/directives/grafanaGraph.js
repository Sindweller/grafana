define([
  'angular',
  'jquery',
  'kbn',
  'moment',
  'underscore'
],
function (angular, $, kbn, moment, _) {
  'use strict';

  var module = angular.module('kibana.directives');

  module.directive('grafanaGraph', function($rootScope) {
    return {
      restrict: 'A',
      template: '<div> </div>',
      link: function(scope, elem) {
        var data, plot, annotations;
        var hiddenData = {};
<<<<<<< HEAD
        var dashboard = scope.dashboard;
=======
        var legendSideLastValue = null;
>>>>>>> 6911e184

        scope.$on('refresh',function() {
          if (scope.otherPanelInFullscreenMode()) { return; }
          scope.get_data();
        });

        scope.$on('toggleLegend', function(e, series) {
          _.each(series, function(serie) {
            if (hiddenData[serie.alias]) {
              data.push(hiddenData[serie.alias]);
              delete hiddenData[serie.alias];
            }
          });

          render_panel();
        });

        // Receive render events
        scope.$on('render',function(event, renderData) {
          data = renderData || data;
          annotations = data.annotations;
          render_panel();
        });

        // Re-render if the window is resized
        angular.element(window).bind('resize', function() {
          render_panel();
        });

        function setElementHeight() {
          try {
            var height = scope.height || scope.panel.height || scope.row.height;
            if (_.isString(height)) {
              height = parseInt(height.replace('px', ''), 10);
            }

            height = height - 32; // subtract panel title bar

            if (scope.panel.legend.show && !scope.panel.legend.rightSide) {
              height = height - 21; // subtract one line legend
            }

            elem.css('height', height + 'px');

            return true;
          } catch(e) { // IE throws errors sometimes
            return false;
          }
        }

        function shouldAbortRender() {
          if (!data) {
            return true;
          }

          if ($rootScope.fullscreen && !scope.fullscreen) {
            return true;
          }

          if (!setElementHeight()) { return true; }

          if (_.isString(data)) {
            render_panel_as_graphite_png(data);
            return true;
          }
        }

        // Function for rendering panel
        function render_panel() {
          if (shouldAbortRender()) {
            return;
          }

          var panel = scope.panel;

          _.each(_.keys(scope.hiddenSeries), function(seriesAlias) {
            var dataSeries = _.find(data, function(series) {
              return series.info.alias === seriesAlias;
            });
            if (dataSeries) {
              hiddenData[dataSeries.info.alias] = dataSeries;
              data = _.without(data, dataSeries);
            }
          });

          var stack = panel.stack ? true : null;

          // Populate element
          var options = {
            legend: { show: false },
            series: {
              stackpercent: panel.stack ? panel.percentage : false,
              stack: panel.percentage ? null : stack,
              lines:  {
                show: panel.lines,
                zero: false,
                fill: panel.fill === 0 ? 0.001 : panel.fill/10,
                lineWidth: panel.linewidth,
                steps: panel.steppedLine
              },
              bars:   {
                show: panel.bars,
                fill: 1,
                barWidth: 1,
                zero: false,
                lineWidth: 0
              },
              points: {
                show: panel.points,
                fill: 1,
                fillColor: false,
                radius: panel.pointradius
              },
              shadowSize: 1
            },
            yaxes: [],
            xaxis: {},
            grid: {
              minBorderMargin: 0,
              markings: [],
              backgroundColor: null,
              borderWidth: 0,
              hoverable: true,
              color: '#c8c8c8'
            },
            selection: {
              mode: "x",
              color: '#666'
            }
          };

          for (var i = 0; i < data.length; i++) {
            var _d = data[i].getFlotPairs(panel.nullPointMode, panel.y_formats);
            data[i].data = _d;
          }

          if (panel.bars && data.length && data[0].info.timeStep) {
            options.series.bars.barWidth = data[0].info.timeStep / 1.5;
          }

          addTimeAxis(options);
          addGridThresholds(options, panel);
          addAnnotations(options);
          configureAxisOptions(data, options);

          // if legend is to the right delay plot draw a few milliseconds
          // so the legend width calculation can be done
          if (shouldDelayDraw(panel)) {
            console.log('delay');
            legendSideLastValue = panel.legend.rightSide;
            setTimeout(function() {
              plot = $.plot(elem, data, options);
              addAxisLabels();
            }, 50);
          }
          else {
            plot = $.plot(elem, data, options);
            addAxisLabels();
          }
        }

        function shouldDelayDraw(panel) {
          if (panel.legend.rightSide) {
            return true;
          }
          if (legendSideLastValue !== null && panel.legend.rightSide !== legendSideLastValue) {
            return true;
          }
          return false;
        }

        function addTimeAxis(options) {
          var ticks = elem.width() / 100;
          var min = _.isUndefined(scope.range.from) ? null : scope.range.from.getTime();
          var max = _.isUndefined(scope.range.to) ? null : scope.range.to.getTime();

          options.xaxis = {
            timezone: dashboard.timezone,
            show: scope.panel['x-axis'],
            mode: "time",
            min: min,
            max: max,
            label: "Datetime",
            ticks: ticks,
            timeformat: time_format(scope.interval, ticks, min, max),
          };
        }

        function addGridThresholds(options, panel) {
          if (panel.grid.threshold1) {
            var limit1 = panel.grid.thresholdLine ? panel.grid.threshold1 : (panel.grid.threshold2 || null);
            options.grid.markings.push({
              yaxis: { from: panel.grid.threshold1, to: limit1 },
              color: panel.grid.threshold1Color
            });

            if (panel.grid.threshold2) {
              var limit2;
              if (panel.grid.thresholdLine) {
                limit2 = panel.grid.threshold2;
              } else {
                limit2 = panel.grid.threshold1 > panel.grid.threshold2 ?  -Infinity : +Infinity;
              }
              options.grid.markings.push({
                yaxis: { from: panel.grid.threshold2, to: limit2 },
                color: panel.grid.threshold2Color
              });
            }
          }
        }

        function addAnnotations(options) {
          if(!annotations || annotations.length === 0) {
            return;
          }

          var types = {};

          _.each(annotations, function(event) {
            if (!types[event.annotation.name]) {
              types[event.annotation.name] = {
                level: _.keys(types).length + 1,
                icon: {
                  icon: "icon-chevron-down",
                  size: event.annotation.iconSize,
                  color: event.annotation.iconColor,
                }
              };
            }

            if (event.annotation.showLine) {
              options.grid.markings.push({
                color: event.annotation.lineColor,
                lineWidth: 1,
                xaxis: { from: event.min, to: event.max }
              });
            }
          });

          options.events = {
            levels: _.keys(types).length + 1,
            data: annotations,
            types: types
          };
        }

        function addAxisLabels() {
          if (scope.panel.leftYAxisLabel) {
            elem.css('margin-left', '10px');
            var yaxisLabel = $("<div class='axisLabel yaxisLabel'></div>")
              .text(scope.panel.leftYAxisLabel)
              .appendTo(elem);

            yaxisLabel.css("margin-top", yaxisLabel.width() / 2 - 20);
          } else if (elem.css('margin-left')) {
            elem.css('margin-left', '');
          }
        }

        function configureAxisOptions(data, options) {
          var defaults = {
            position: 'left',
            show: scope.panel['y-axis'],
            min: scope.panel.grid.leftMin,
            max: scope.panel.percentage && scope.panel.stack ? 100 : scope.panel.grid.leftMax,
          };

          options.yaxes.push(defaults);

          if (_.findWhere(data, {yaxis: 2})) {
            var secondY = _.clone(defaults);
            secondY.position = 'right';
            secondY.min = scope.panel.grid.rightMin;
            secondY.max = scope.panel.percentage && scope.panel.stack ? 100 : scope.panel.grid.rightMax;
            options.yaxes.push(secondY);
            configureAxisMode(options.yaxes[1], scope.panel.y_formats[1]);
          }

          configureAxisMode(options.yaxes[0], scope.panel.y_formats[0]);
        }

        function configureAxisMode(axis, format) {
          if (format !== 'none') {
            axis.tickFormatter = kbn.getFormatFunction(format, 1);
          }
        }

        function time_format(interval, ticks, min, max) {
          if (min && max && ticks) {
            var secPerTick = ((max - min) / ticks) / 1000;

            if (secPerTick <= 45) {
              return "%H:%M:%S";
            }
            if (secPerTick <= 3600) {
              return "%H:%M";
            }
            if (secPerTick <= 80000) {
              return "%m/%d %H:%M";
            }
            if (secPerTick <= 2419200) {
              return "%m/%d";
            }
            return "%Y-%m";
          }

          return "%H:%M";
        }

        var $tooltip = $('<div>');

        elem.bind("plothover", function (event, pos, item) {
          var group, value, timestamp, seriesInfo, format;

          if (item) {
            seriesInfo = item.series.info;
            format = scope.panel.y_formats[seriesInfo.yaxis - 1];

            if (seriesInfo.alias) {
              group = '<small style="font-size:0.9em;">' +
                '<i class="icon-circle" style="color:'+item.series.color+';"></i>' + ' ' +
                (decodeURIComponent(seriesInfo.alias)) +
              '</small><br>';
            } else {
              group = kbn.query_color_dot(item.series.color, 15) + ' ';
            }

            if (scope.panel.stack && scope.panel.tooltip.value_type === 'individual') {
              value = item.datapoint[1] - item.datapoint[2];
            }
            else {
              value = item.datapoint[1];
            }

            value = kbn.getFormatFunction(format, 2)(value);

            timestamp = dashboard.timezone === 'browser' ?
              moment(item.datapoint[0]).format('YYYY-MM-DD HH:mm:ss') :
              moment.utc(item.datapoint[0]).format('YYYY-MM-DD HH:mm:ss');
            $tooltip
              .html(
                group + value + " @ " + timestamp
              )
              .place_tt(pos.pageX, pos.pageY);
          } else {
            $tooltip.detach();
          }
        });

        function render_panel_as_graphite_png(url) {
          url += '&width=' + elem.width();
          url += '&height=' + elem.css('height').replace('px', '');
          url += '&bgcolor=1f1f1f'; // @grayDarker & @kibanaPanelBackground
          url += '&fgcolor=BBBFC2'; // @textColor & @grayLighter
          url += scope.panel.stack ? '&areaMode=stacked' : '';
          url += scope.panel.fill !== 0 ? ('&areaAlpha=' + (scope.panel.fill/10).toFixed(1)) : '';
          url += scope.panel.linewidth !== 0 ? '&lineWidth=' + scope.panel.linewidth : '';
          url += scope.panel.legend.show ? '&hideLegend=false' : '&hideLegend=true';
          url += scope.panel.grid.leftMin !== null ? '&yMin=' + scope.panel.grid.leftMin : '';
          url += scope.panel.grid.leftMax !== null ? '&yMax=' + scope.panel.grid.leftMax : '';
          url += scope.panel.grid.rightMin !== null ? '&yMin=' + scope.panel.grid.rightMin : '';
          url += scope.panel.grid.rightMax !== null ? '&yMax=' + scope.panel.grid.rightMax : '';
          url += scope.panel['x-axis'] ? '' : '&hideAxes=true';
          url += scope.panel['y-axis'] ? '' : '&hideYAxis=true';

          switch(scope.panel.y_formats[0]) {
          case 'bytes':
            url += '&yUnitSystem=binary';
            break;
          case 'bits':
            url += '&yUnitSystem=binary';
            break;
          case 'short':
            url += '&yUnitSystem=si';
            break;
          case 'none':
            url += '&yUnitSystem=none';
            break;
          }

          switch(scope.panel.nullPointMode) {
          case 'connected':
            url += '&lineMode=connected';
            break;
          case 'null':
            break; // graphite default lineMode
          case 'null as zero':
            url += "&drawNullAsZero=true";
            break;
          }

          url += scope.panel.steppedLine ? '&lineMode=staircase' : '';

          elem.html('<img src="' + url + '"></img>');
        }

        elem.bind("plotselected", function (event, ranges) {
          scope.$apply(function() {
            scope.filter.setTime({
              from  : moment.utc(ranges.xaxis.from).toDate(),
              to    : moment.utc(ranges.xaxis.to).toDate(),
            });
          });
        });
      }
    };
  });

});<|MERGE_RESOLUTION|>--- conflicted
+++ resolved
@@ -17,11 +17,8 @@
       link: function(scope, elem) {
         var data, plot, annotations;
         var hiddenData = {};
-<<<<<<< HEAD
         var dashboard = scope.dashboard;
-=======
         var legendSideLastValue = null;
->>>>>>> 6911e184
 
         scope.$on('refresh',function() {
           if (scope.otherPanelInFullscreenMode()) { return; }
